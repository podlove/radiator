--- conflicted
+++ resolved
@@ -5,14 +5,7 @@
     create table(:audios) do
       add :title, :text
       add :duration, :integer
-<<<<<<< HEAD
-      add :image, :string
-=======
       add :image, :text
-      add :published_at, :utc_datetime
-
-      add :network_id, references(:networks, on_delete: :nothing)
->>>>>>> d4b04083
 
       timestamps()
     end

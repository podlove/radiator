defmodule Radiator.MixProject do
  use Mix.Project

  def project do
    [
      app: :radiator,
      version: "0.1.0",
      elixir: "~> 1.5",
      elixirc_paths: elixirc_paths(Mix.env()),
      compilers: [:phoenix, :gettext] ++ Mix.compilers(),
      start_permanent: Mix.env() == :prod,
      aliases: aliases(),
      deps: deps()
    ]
  end

  # Configuration for the OTP application.
  #
  # Type `mix help compile.app` for more information.
  def application do
    [
      mod: {Radiator.Application, []},
      extra_applications: [:logger, :runtime_tools]
    ]
  end

  # Specifies which paths to compile per environment.
  defp elixirc_paths(:test), do: ["lib", "test/support"]
  defp elixirc_paths(_), do: ["lib"]

  # Specifies your project dependencies.
  #
  # Type `mix help deps` for examples and options.
  defp deps do
    [
      {:phoenix, "~> 1.4.0"},
      {:phoenix_pubsub, "~> 1.1"},
      {:phoenix_ecto, "~> 4.0"},
      {:ecto_sql, "~> 3.0"},
      {:postgrex, ">= 0.0.0"},
      {:phoenix_html, "~> 2.11"},
      {:phoenix_live_reload, "~> 1.2", only: :dev},
      {:gettext, "~> 0.11"},
      {:jason, "~> 1.0"},
      {:plug_cowboy, "~> 2.0"},
      {:hal, "~> 1.1"},
      {:httpoison, "~> 1.5"},
      {:ex_aws, "~> 2.1"},
      {:ex_aws_s3, "~> 2.0"},
      # for ex_aws
      {:hackney, "~> 1.15"},
      # for ex_aws
      {:sweet_xml, "~> 0.6.5"},
<<<<<<< HEAD
      # for feed import
      {:metalove, "~> 0.2"},
      {:xml_builder, "~> 2.0", override: true},
      # for documentation
      {:earmark, "~> 1.2", only: :dev},
      {:ex_doc, "~> 0.19", only: :dev}
=======
      {:xml_builder, "~> 2.1", override: true},
      {:ex_machina, "~> 2.3", only: :test},
      {:elixir_uuid, "~> 1.2"}
>>>>>>> a8b3d92f
    ]
  end

  # Aliases are shortcuts or tasks specific to the current project.
  # For example, to create, migrate and run the seeds file at once:
  #
  #     $ mix ecto.setup
  #
  # See the documentation for `Mix` for more info on aliases.
  defp aliases do
    [
      "ecto.setup": ["ecto.create", "ecto.migrate", "run priv/repo/seeds.exs"],
      "ecto.reset": ["ecto.drop", "ecto.setup"],
      test: ["ecto.create --quiet", "ecto.migrate", "test"]
    ]
  end
end<|MERGE_RESOLUTION|>--- conflicted
+++ resolved
@@ -51,18 +51,14 @@
       {:hackney, "~> 1.15"},
       # for ex_aws
       {:sweet_xml, "~> 0.6.5"},
-<<<<<<< HEAD
       # for feed import
       {:metalove, "~> 0.2"},
-      {:xml_builder, "~> 2.0", override: true},
+      {:xml_builder, "~> 2.1", override: true},
+      {:ex_machina, "~> 2.3", only: :test},
+      {:elixir_uuid, "~> 1.2"}
       # for documentation
       {:earmark, "~> 1.2", only: :dev},
       {:ex_doc, "~> 0.19", only: :dev}
-=======
-      {:xml_builder, "~> 2.1", override: true},
-      {:ex_machina, "~> 2.3", only: :test},
-      {:elixir_uuid, "~> 1.2"}
->>>>>>> a8b3d92f
     ]
   end
 

--- conflicted
+++ resolved
@@ -26,14 +26,6 @@
 
 ## Content
 
-<<<<<<< HEAD
-- Network
-	- Podcast
-		- Episode
-			- Audio
-	- AudioPublication
-		- Audio
-=======
 #### Hierarchy
 
 * Network
@@ -43,8 +35,8 @@
           * Audio
           * Contribution
    * AudioPublication
+      * Audio
    * Person
->>>>>>> d4b04083
 
 
 ### Network

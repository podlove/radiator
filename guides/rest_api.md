# REST API

- [API Usage](#api-usage)
- [Authentication](#authentication)
  - [Login](#login)
    - [Parameters](#parameters)
    - [Response](#response)
  - [Prolong Session](#prolong-session)
    - [Response](#response-1)
- [Networks](#networks)
  - [Parameters for Create & Update](#parameters-for-create--update)
  - [Create](#create)
  - [Read](#read)
  - [Update](#update)
  - [Delete](#delete)
- [Network Collaborators](#network-collaborators)
  - [Parameters for Create & Update](#parameters-for-create--update-1)
    - [Read](#read-1)
    - [Create](#create-1)
    - [Update](#update-1)
    - [Delete](#delete-1)
- [Podcasts](#podcasts)
  - [Parameters for Create & Update](#parameters-for-create--update-2)
  - [Create](#create-2)
  - [Read](#read-2)
  - [Update](#update-2)
  - [Delete](#delete-2)
- [Podcasts Collaborators](#podcasts-collaborators)
  - [Parameters for Create & Update](#parameters-for-create--update-3)
    - [Read](#read-3)
    - [Create](#create-3)
    - [Update](#update-3)
    - [Delete](#delete-3)
- [Episodes](#episodes)
  - [Parameters for Create & Update](#parameters-for-create--update-4)
  - [Create](#create-4)
  - [Read](#read-4)
  - [Update](#update-4)
  - [Delete](#delete-4)
- [AudioPublications](#audiopublications)
  - [Parameters for Create & Update](#parameters-for-create--update-5)
  - [Index](#index)
  - [Create](#create-5)
  - [Read](#read-5)
  - [Update](#update-5)
  - [Delete](#delete-5)
- [People](#people)
  - [Parameters for Create & Update](#parameters-for-create--update-6)
  - [Create](#create-6)
  - [Index](#index-1)
  - [Read](#read-6)
  - [Update](#update-6)
  - [Delete](#delete-6)
- [Contributions](#contributions)
  - [Parameters for Create & Update](#parameters-for-create--update-7)
  - [Create](#create-7)
  - [Index](#index-2)
  - [Read](#read-7)
  - [Update](#update-7)
  - [Delete](#delete-7)
- [Audio](#audio)
  - [Parameters for Create & Update](#parameters-for-create--update-8)
  - [Create (in network / audio publication)](#create-in-network--audio-publication)
  - [Create (in podcast / episode)](#create-in-podcast--episode)
  - [Read](#read-8)
  - [Update](#update-8)
  - [Delete](#delete-8)
- [Audio File](#audio-file)
  - [Parameters for Create](#parameters-for-create)
<<<<<<< HEAD
  - [Create](#create-8)
=======
  - [Index](#index-3)
  - [Create](#create-9)
>>>>>>> d22a7408
  - [Read](#read-9)
  - [Update](#update-9)
  - [Delete](#delete-9)
- [Audio Chapters](#audio-chapters)
  - [Parameters for Create & Update](#parameters-for-create--update-9)
  - [Create](#create-9)
  - [Read](#read-10)
  - [Update](#update-10)
  - [Delete](#delete-10)
- [Tasks](#tasks)
  - [Parameters for Create](#parameters-for-create-1)
    - [Import podcast feed](#import-podcast-feed)
  - [Create](#create-10)
  - [Read](#read-11)
  - [Delete](#delete-11)

## API Usage

All requests need to be authenticated. See [Authentication](#authentication) below for details.

The documentation will often write parameters like this: `network[title]`. This indicates hierarchical parameter keys.

In JavaScript there are multiple ways to set them:

```js
// using FormData
var data = new FormData();
data.append("network[title]", "Example Network");

// using nested JSON
var data = JSON.stringify({
  "network": {
    "title": "Example Network"
  }
});
```

`DELETE` methods will always return a `204 No Content` when authenticated and the necessary params were in place.

## Authentication

To make full use of the API you need to authenticate as an existing user. A successful authentication returns a _token_ that you can use in subsequent requests to authenticate yourself as that user. You do this by setting the token as request header.

> curl -H "Authorization: Bearer AUTH-TOKEN" http://localhost:4000/api/rest/v1/

### Login

```
POST /api/rest/v1/auth
```

#### Parameters

| Name       | Type     | Description                      |
| ---------- | -------- | -------------------------------- |
| `name`     | `string` | **Required.** Username or email. |
| `password` | `string` | **Required.** Password.          |

#### Response

```json
{
  "expires_at": "2019-06-25T10:43:29Z",
  "token": "eyJhbGciOiJIUzUxMiIsInR5cCI6IkpXVCJ9.eyJleHAiOjE1NjE0NTk0MDksImlzcyI6InJhZGlhdG9yIiwic3ViIjoiYWRtaW4iLCJ0eXAiOiJhcGlfc2Vzc2lvbiJ9.c1upk8TaENs-r5xZUXxUyZw4PEs5z7hpDusQtKDIwjJKZE1uKdbVs4mzcQdyJNHWHGdzSECwBtX1M4g_u-AhJg",
  "username": "admin"
}
```

### Prolong Session

```
POST /api/rest/v1/auth/prolong
```

#### Response

```json
{
  "expires_at": "2019-06-25T10:44:46Z",
  "token": "eyJhbGciOiJIUzUxMiIsInR5cCI6IkpXVCJ9.eyJleHAiOjE1NjE0NTk0ODYsImlzcyI6InJhZGlhdG9yIiwic3ViIjoiYWRtaW4iLCJ0eXAiOiJhcGlfc2Vzc2lvbiJ9.4V6PniEaPlwhtcm8bQDGLapq_HTLL_0wnlYNMU2qpzofkmWGEfFP-sDnIOwzVfQ_JlUXfiXOiQ-hZYsVbHOwTg",
  "username": "admin"
}
```

## Networks

### Parameters for Create & Update

| Name             | Type     | Description                     |
| ---------------- | -------- | ------------------------------- |
| `network[title]` | `string` | **Required.** Network title.    |
| `network[image]` | `file`   | Image representing the Network. |
| `network[slug]`  | `string` | Slug for this network           |

### Create

```
POST /api/rest/v1/networks
```

### Read

```
GET /api/rest/v1/networks/:id
```

### Update

```
PATCH /api/rest/v1/networks/:id
```

### Delete

```
DELETE /api/rest/v1/networks/:id
```

## Network Collaborators

### Parameters for Create & Update

| Name         | Type     | Description                                                      |
| ------------ | -------- | ---------------------------------------------------------------- |
| `username`   | `string` | **Required.** Name of user to modify                             |
| `permission` | `string` | **Required.** one of `"own"`, `"manage"`, `"edit"`, `"readonly"` |


#### Read

use GraphQL API to list them

```
GET /api/rest/v1/networks/:id/collaborators/:username 
```

#### Create
```
POST /api/rest/v1/networks/:id/collaborators 
```

#### Update 
```
PATCH /api/rest/v1/networks/:id/collaborators/:username 
```

#### Delete

```
DELETE /api/rest/v1/networks/:id/collaborators/:username 
```

## Podcasts

### Parameters for Create & Update

| Name                   | Type      | Description                                                                           |
| ---------------------- | --------- | ------------------------------------------------------------------------------------- |
| `podcast[title]`       | `string`  | **Required.**                                                                         |
| `podcast[network_id]`  | `integer` | **Required.**                                                                         |
| `podcast[short_id]`    | `string`  | Short ID for this podcast, also used as slug. 2-5 characters usually, e.g. FS,FAN,ATP |
| `podcast[subtitle]`    | `string`  | Attention grabbing one liner appearing in lists/directories                           |
| `podcast[summary]`     | `string`  | Short multiline description, appears in iTunes Preview                                |
| `podcast[image]`       | `Image`   | Cover Image                                                                           |
| `podcast[author]`      | `string`  | One line description of publisher                                                     |
| `podcast[language]`    | `string`  | ISO 639-1                                                                             |
| `podcast[owner_name]`  | `string`  |                                                                                       |
| `podcast[owner_email]` | `string`  |                                                                                       |
| `podcast[slug]`        | `string`  |                                                                                       |

### Create

```
POST /api/rest/v1/podcasts
```

### Read

```
GET /api/rest/v1/podcasts/:id
```

### Update

```
PATCH /api/rest/v1/podcasts/:id
```

### Delete

```
DELETE /api/rest/v1/podcasts/:id
```

## Podcasts Collaborators

### Parameters for Create & Update

| Name         | Type     | Description                                                      |
| ------------ | -------- | ---------------------------------------------------------------- |
| `username`   | `string` | **Required.** Name of user to modify                             |
| `permission` | `string` | **Required.** one of `"own"`, `"manage"`, `"edit"`, `"readonly"` |


#### Read

use GraphQL API to list them

```
GET /api/rest/v1/podcasts/:id/collaborators/:username 
```

#### Create
```
POST /api/rest/v1/podcasts/:id/collaborators 
```

#### Update 
```
PATCH /api/rest/v1/podcasts/:id/collaborators/:username 
```

#### Delete

```
DELETE /api/rest/v1/podcasts/:id/collaborators/:username 
```

## Episodes

### Parameters for Create & Update

| Name                      | Type      | Description                                                              |
| ------------------------- | --------- | ------------------------------------------------------------------------ |
| `episode[title]`          | `string`  | **Required.**                                                            |
| `episode[podcast_id]`     | `integer` | **Required.**                                                            |
| `episode[short_id]`       | `string`  | Full combined short id, usually short_id + Number                        |
| `episode[guid]`           | `string`  | guid, prefilled on publish if unspecified                                |
| `episode[subtitle]`       | `string`  | One line description of the episode                                      |
| `episode[summary]`        | `text`    | Multiline description, plain text only                                   |
| `episode[summary_html]`   | `text`    | Multiline description, html. Will be put in `content:encoded` in a feed  |
| `episode[summary_source]` | `text`    | Multiline description, arbitrary format chosen by frontends.             |
| `episode[number]`         | `integer` | Episode "Track" number, will be put in `itunes:episode` in the feed      |
| `episode[publish_state]`  | `string`  | Publication state. "drafted", "scheduled", "published" or "unpublished". |

### Create

```
POST /api/rest/v1/episodes
```

### Read

```
GET /api/rest/v1/episodes/:id
```

### Update

```
PATCH /api/rest/v1/episodes/:id
```

### Delete

```
DELETE /api/rest/v1/episodes/:id
```

## AudioPublications

Represents an Audio in a Network

### Parameters for Create & Update

| Name                               | Type       | Description                                                              |
| ---------------------------------- | ---------- | ------------------------------------------------------------------------ |
| `audio_publication[publish_state]` | `string`   | Publication state. "drafted", "scheduled", "published" or "unpublished". |
| `audio_publication[published_at]`  | `datetime` | publication date (readonly, is set automatically on first publication)   |
| `audio_publication[network_id]`    | `string`   | network id (readonly)                                                    |
| `audio_publication[audio_id]`      | `string`   | audio id (readonly)                                                      |


### Index

```
GET /api/rest/v1/audio_publications?network_id=:network_id
```

### Create

Use "Create Audio" instead with network parameter.

### Read

```
GET /api/rest/v1/audio_publications/:id
```

### Update

```
PATCH /api/rest/v1/audio_publications/:id
```

### Delete

```
DELETE /api/rest/v1/audio_publications/:id
```

## People

### Parameters for Create & Update

| Name                   | Type      | Description                                           |
| ---------------------- | --------- | ----------------------------------------------------- |
| `person[network_id]`   | `integer` | **Required.**                                         |
| `person[name]`         | `string`  | Full name of that person                              |
| `person[display_name]` | `string`  | Name to be used in all public pages, defaults to nick |
| `person[nick]`         | `string`  | Nick name of that person                              |
| `person[image]`        | `Image`   | Avatar Image                                          |

### Create

```
POST /api/rest/v1/people
```

### Index

Needs `person[network_id]` parameter.

```
GET /api/rest/v1/people
```

### Read

```
GET /api/rest/v1/people/:id
```

### Update

```
PATCH /api/rest/v1/people/:id
```

### Delete

```
DELETE /api/rest/v1/people/:id
```

## Contributions

### Parameters for Create & Update

| Name                                 | Type      | Description                                               |
| ------------------------------------ | --------- | --------------------------------------------------------- |
| `contribution[podcast_id]`           | `integer` | **Required.**  Either podcast_id or audio_id can be given |
| `contribution[audio_id]`             | `integer` | **Required.**                                             |
| `contribution[contribution_role_id]` | `integer` | **Required.**                                             |
| `contribution[person_id]`            | `integer` | **Required.**                                             |
| `contribution[position]`             | `float`   | Sort order inside contributions                           |

Possible values for the `contribution_role_id` can be fetched with the GraphQL query `contributionRoles`

### Create

```
POST /api/rest/v1/contributions
```

### Index

Needs parameters, either `contribution[podcast_id]` or `contribution[audio_id]` 

```
GET /api/rest/v1/contributions
```

### Read

```
GET /api/rest/v1/contributions/:id
```

### Update

```
PATCH /api/rest/v1/contributions/:id
```

### Delete

```
DELETE /api/rest/v1/contributions/:id
```


## Audio

### Parameters for Create & Update

| Name                | Type      | Description                    |
| ------------------- | --------- | ------------------------------ |
| `audio[network_id]` | `integer` | Network ID. (readonly)         |
| `audio[episode_id]` | `integer` | Episode ID. (readonly)         |
| `audio[title]`      | `string`  |                                |
| `audio[image]`      | `file`    | Audio image.                   |
| `audio[duration]`   | `integer` | Audio duration in milliseconds |

### Create (in network / audio publication)

```
POST /api/rest/v1/networks/:network_id/audios
```

### Create (in podcast / episode)

```
POST /api/rest/v1/episodes/:episode_id/audios
```

### Read

```
GET /api/rest/v1/audios/:id
```

### Update

```
PATCH /api/rest/v1/audios/:id
```

### Delete

```
DELETE /api/rest/v1/audios/:id
```

## Audio File

### Parameters for Create

| Name                      | Type      | Description          |
| ------------------------- | --------- | -------------------- |
| `audio_file[file]`        | `file`    | audio file to upload |
| `audio_file[title]`       | `string`  | file title           |
| `audio_file[mime_type]`   | `string`  | file mime type       |
| `audio_file[byte_length]` | `integer` | file lenght in bytes |

### Index

```
GET /api/rest/v1/audios/:audio_id/audio_files
```

### Create

```
POST /api/rest/v1/audios/:audio_id/audio_files
```

### Read

```
GET /api/rest/v1/audio_files/:id
```

### Update

```
PATCH /api/rest/v1/audio_files/:id
```

### Delete

```
DELETE /api/rest/v1/audio_files/:id
```

## Audio Chapters

> ⚠️ A chapter is uniquely identified by its start time and the associated audio. There can only be exactly one chapter per audio with a given start time.

### Parameters for Create & Update

| Name                | Type      | Description                                                    |
| ------------------- | --------- | -------------------------------------------------------------- |
| `chapter[audio_id]` | `integer` | **Required.** Chapter is attached to Audio object of given ID. |
| `chapter[start]`    | `integer` | **Required.** chapter start time in milliseconds               |
| `chapter[title]`    | `string`  | chapter title                                                  |
| `chapter[link]`     | `string`  | chapter link                                                   |
| `chapter[file]`     | `image`   | chapter image                                                  |

### Create

```
POST /api/rest/v1/audios/:audio_id/chapters
```

### Read

```
GET /api/rest/v1/audios/:audio_id/chapters/:start
```

### Update

```
PATCH /api/rest/v1/audios/:audio_id/chapters/:start
```

### Delete

```
DELETE /api/rest/v1/audios/:audio_id/chapters/:start
```

## Tasks

### Parameters for Create

#### Import podcast feed

| Name                                   | Type                | Description                                                                                                                                            |
| -------------------------------------- | ------------------- | ------------------------------------------------------------------------------------------------------------------------------------------------------ |
| `import_podcast_feed[network_id]`      | `integer`           | Network ID. (required).                                                                                                                                |
| `import_podcast_feed[feed_url]`        | `string`            | feed or show url (check availablity and extent with GraphQL query `feedInfo`                                                                           |
| `import_podcast_feed[enclosure_types]` | `array` of `string` | Optional. E.g. `["audio/mpeg","audio/mp4"]` or [] for none. Defaults to all available enclosures (not implemented yet, currently only mp3 is imported) |
| `import_podcast_feed[short_id]`        | `string`            | Short ID for the podcast. E.g. `"CRE"`, `"FAN"`, `"FG"`.                                                                                               |
| `import_podcast_feed[limit]`           | `integer`           | Limits the amount of episodes to import. Optional, Defaults to all found.                                                                              |


### Create

```
POST /api/rest/v1/tasks
```

### Read

```
GET /api/rest/v1/tasks/:id
```

Example:
```json
{
  "end_time": "2019-07-25T12:18:40.810667Z",
  "id": 543,
  "progress": 4,
  "start_time": "2019-07-25T10:55:38.521178Z",
  "state": "exited",
  "title": "Import 'freakshow.fm' into ACME",
  "total": 8,
  "_links": {
    "rad:subject": {
      "href": "/api/rest/v1/podcasts/14"
    },
    "self": {
      "href": "/api/rest/v1/tasks/543"
    }
  }
}
```

| Name         | Type                                         | Description                                      |
| ------------ | -------------------------------------------- | ------------------------------------------------ |
| `state`      | one of `setup`,`running`,`finished`,`exited` |
| `progress`   | `integer`                                    | amount of items finished                         |
| `total`      | `integer`                                    | total amount of items                            |
| `title`      | `string`                                     | Human readable english title describing the task |
| `start_time` | `timestamp`                                  |
| `end_time`   | `timestamp`                                  | can be nil. time the task `finished` or `exited` |

### Delete

You should delete a task after it is done. Eventually done tasks will clear out on their own too (not implemented yet)

```
DELETE /api/rest/v1/tasks/:id
```<|MERGE_RESOLUTION|>--- conflicted
+++ resolved
@@ -67,12 +67,8 @@
   - [Delete](#delete-8)
 - [Audio File](#audio-file)
   - [Parameters for Create](#parameters-for-create)
-<<<<<<< HEAD
+  - [Index](#index-3)
   - [Create](#create-8)
-=======
-  - [Index](#index-3)
-  - [Create](#create-9)
->>>>>>> d22a7408
   - [Read](#read-9)
   - [Update](#update-9)
   - [Delete](#delete-9)

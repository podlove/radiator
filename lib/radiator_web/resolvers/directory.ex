defmodule RadiatorWeb.Resolvers.Directory do
  alias Radiator.Directory
  alias Directory.{Episode, Podcast, Network}
  alias Radiator.EpisodeMeta

  alias Directory.Editor

  def list_networks(_parent, _args, _resolution) do
    {:ok, Directory.list_networks()}
  end

  def find_network(_parent, %{id: id}, _resolution) do
    case Directory.get_network(id) do
      nil -> {:error, "Network ID #{id} not found"}
      network -> {:ok, network}
    end
  end

  def create_network(_parent, %{network: args}, _resolution) do
    user = Editor.Owner.api_user_shim()
    # TODO: use the correct user once authentication is in place for graphql
    case Editor.Owner.create_network(user, args) do
      {:ok, %{network: network}} -> {:ok, network}
      _ -> {:error, "Could not create network with #{args}"}
    end
  end

  def update_network(_parent, %{id: id, network: args}, _resolution) do
    case Directory.get_network(id) do
      nil -> {:error, "Network ID #{id} not found"}
      network -> Editor.Owner.update_network(network, args)
    end
  end

  def list_podcasts(%Network{id: id}, _args, _resolution) do
    case Directory.get_network(id) do
      nil -> {:error, "Network ID #{id} not found"}
      network -> {:ok, Directory.list_podcasts(network)}
    end
  end

  def list_podcasts(_parent, _args, _resolution) do
    {:ok, Directory.list_podcasts()}
  end

  def find_podcast(%Episode{} = episode, _args, _resolution) do
    case Directory.get_podcast(episode.podcast_id) do
      nil -> {:error, "Podcast ID #{episode.podcast_id} not found"}
      podcast -> {:ok, podcast}
    end
  end

  def find_podcast(_parent, %{id: id}, _resolution) do
    case Directory.get_podcast(id) do
      nil -> {:error, "Podcast ID #{id} not found"}
      podcast -> {:ok, podcast}
    end
  end

  def create_podcast(_parent, %{podcast: args, network_id: network_id}, _resolution) do
    case Directory.get_network(network_id) do
      nil -> {:error, "Valid network must be provided, ID #{network_id} not found"}
      network -> Editor.Manager.create_podcast(network, args)
    end
  end

  def update_podcast(_parent, %{id: id, podcast: args}, _resolution) do
    case Directory.get_podcast(id) do
      nil -> {:error, "Podcast ID #{id} not found"}
      podcast -> Editor.Manager.update_podcast(podcast, args)
    end
  end

  def publish_podcast(_parent, %{id: id}, _res) do
    case Directory.get_podcast(id) do
<<<<<<< HEAD
      nil -> {:error, "Podcast ID #{id} not found"}
      podcast -> Directory.publish_podcast(podcast)
=======
      nil ->
        {:error, "Podcast ID #{id} not found"}

      podcast ->
        Editor.Manager.update_podcast(podcast, %{
          published_at: DateTime.utc_now()
        })
>>>>>>> 6ae29bda
    end
  end

  def depublish_podcast(_parent, %{id: id}, _res) do
    case Directory.get_podcast(id) do
<<<<<<< HEAD
      nil -> {:error, "Podcast ID #{id} not found"}
      podcast -> Directory.depublish_podcast(podcast)
=======
      nil ->
        {:error, "Podcast ID #{id} not found"}

      podcast ->
        Editor.Manager.update_podcast(podcast, %{
          published_at: nil
        })
>>>>>>> 6ae29bda
    end
  end

  def delete_podcast(_parent, %{id: id}, _resolution) do
    case Directory.get_podcast(id) do
      nil -> {:error, "Podcast ID #{id} not found"}
      podcast -> Editor.Manager.delete_podcast(podcast)
    end
  end

  def is_published(%Podcast{published_at: nil}, _, _) do
    {:ok, false}
  end

  def is_published(%Podcast{published_at: date}, _, _) do
    case DateTime.compare(date, DateTime.utc_now()) do
      :lt -> {:ok, true}
      _ -> {:ok, false}
    end
  end

  def find_episode(_parent, %{id: id}, _resolution) do
    case Directory.get_episode(id) do
      nil -> {:error, "Episode ID #{id} not found"}
      episode -> {:ok, episode}
    end
  end

  def create_episode(_parent, %{podcast_id: podcast_id, episode: args}, _resolution) do
    case Directory.get_podcast(podcast_id) do
      nil -> {:error, "Podcast ID #{podcast_id} not found"}
      podcast -> Editor.Manager.create_episode(podcast, args)
    end
  end

  def update_episode(_parent, %{id: id, episode: args}, _resolution) do
    case Directory.get_episode(id) do
      nil -> {:error, "Episode ID #{id} not found"}
      episode -> Editor.Manager.update_episode(episode, args)
    end
  end

  def delete_episode(_parent, %{id: id}, _resolution) do
    case Directory.get_episode(id) do
      nil -> {:error, "episode ID #{id} not found"}
      episode -> Editor.Manager.delete_episode(episode)
    end
  end

  def list_chapters(%Episode{} = episode, _args, _resolution) do
    {:ok, EpisodeMeta.list_chapters(episode)}
  end

  def set_episode_chapters(_parent, %{id: id, chapters: chapters, type: type}, _resolution) do
    case Directory.get_episode(id) do
      nil -> {:error, "Episode ID #{id} not found"}
      episode -> EpisodeMeta.set_chapters(episode, chapters, String.to_existing_atom(type))
    end
  end
end<|MERGE_RESOLUTION|>--- conflicted
+++ resolved
@@ -73,35 +73,22 @@
 
   def publish_podcast(_parent, %{id: id}, _res) do
     case Directory.get_podcast(id) do
-<<<<<<< HEAD
-      nil -> {:error, "Podcast ID #{id} not found"}
-      podcast -> Directory.publish_podcast(podcast)
-=======
       nil ->
         {:error, "Podcast ID #{id} not found"}
 
       podcast ->
-        Editor.Manager.update_podcast(podcast, %{
-          published_at: DateTime.utc_now()
-        })
->>>>>>> 6ae29bda
+        Editor.Manager.publish_podcast(podcast)
     end
   end
 
   def depublish_podcast(_parent, %{id: id}, _res) do
     case Directory.get_podcast(id) do
-<<<<<<< HEAD
-      nil -> {:error, "Podcast ID #{id} not found"}
-      podcast -> Directory.depublish_podcast(podcast)
-=======
       nil ->
         {:error, "Podcast ID #{id} not found"}
 
       podcast ->
-        Editor.Manager.update_podcast(podcast, %{
-          published_at: nil
-        })
->>>>>>> 6ae29bda
+        Editor.Manager.depublish_podcast(podcast)
+
     end
   end
 

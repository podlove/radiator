--- conflicted
+++ resolved
@@ -1,7 +1,7 @@
 defmodule RadiatorWeb.Resolvers.Directory do
   alias Radiator.Directory
-<<<<<<< HEAD
   alias Radiator.Directory.{Episode, Podcast, Network}
+  alias Radiator.EpisodeMeta
 
   def list_networks(_parent, _args, _resolution) do
     {:ok, Directory.list_networks()}
@@ -31,10 +31,6 @@
       network -> {:ok, Directory.list_podcasts(network)}
     end
   end
-=======
-  alias Radiator.Directory.{Episode, Podcast}
-  alias Radiator.EpisodeMeta
->>>>>>> 867fc81f
 
   def list_podcasts(_parent, _args, _resolution) do
     {:ok, Directory.list_podcasts()}

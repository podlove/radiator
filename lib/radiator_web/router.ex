defmodule RadiatorWeb.Router do
  use RadiatorWeb, :router

  pipeline :browser do
    plug RadiatorWeb.Plug.BlockKnownPaths
    plug :accepts, ["html"]
    plug :fetch_session
    plug :fetch_flash
    plug :protect_from_forgery
    plug :put_secure_browser_headers
  end

  pipeline :public_browser do
    plug RadiatorWeb.Plug.BlockKnownPaths
    plug :accepts, ["html", "xml", "rss"]
    plug :put_secure_browser_headers

    plug :put_layout, {RadiatorWeb.LayoutView, :public}

    plug RadiatorWeb.Plug.AssignFromPublicSlugs
  end

  @otp_app Mix.Project.config()[:app]

  pipeline :authenticated_browser do
    plug Guardian.Plug.Pipeline,
      otp_app: @otp_app,
      module: Radiator.Auth.Guardian,
      error_handler: RadiatorWeb.GuardianErrorHandler

    plug Guardian.Plug.VerifySession, claims: %{"typ" => "access"}
    plug Guardian.Plug.VerifyHeader, claims: %{"typ" => "access"}
    plug Guardian.Plug.EnsureAuthenticated
    plug Guardian.Plug.LoadResource

    plug RadiatorWeb.Plug.EnsureUserValidity
    plug RadiatorWeb.Plug.AssignCurrentAdminResources
  end

  pipeline :api do
    plug :accepts, ["json"]
    plug RadiatorWeb.Plug.ValidateAPIUser
  end

  pipeline :authenticated_api do
    plug Guardian.Plug.Pipeline,
      otp_app: @otp_app,
      module: Radiator.Auth.Guardian,
      error_handler: RadiatorWeb.GuardianApiErrorHandler

    plug Guardian.Plug.VerifySession, claims: %{"typ" => "api_session"}
    plug Guardian.Plug.VerifyHeader, claims: %{"typ" => "api_session"}
    plug Guardian.Plug.EnsureAuthenticated
    plug Guardian.Plug.LoadResource

    plug RadiatorWeb.Plug.AssignCurrentUser
  end

  scope "/admin", RadiatorWeb.Admin, as: :admin do
    pipe_through :browser
    pipe_through :authenticated_browser

    resources "/networks", NetworkController do
      resources "/collaborators", CollaboratorController, only: [:create, :update, :delete]

      resources "/podcasts", PodcastController do
        resources "/collaborators", CollaboratorController, only: [:create, :update, :delete]

        resources "/episodes", EpisodeController
      end

      resources "/import", PodcastImportController, only: [:new, :create]
    end

    get "/usersettings", UserSettingsController, :index
    post "/usersettings", UserSettingsController, :update
    put "/usersettings", UserSettingsController, :update
  end

  scope "/download", RadiatorWeb do
    get "/audio/:id", TrackingController, :show
  end

  scope "/api/rest/v1", RadiatorWeb.Api, as: :api do
    pipe_through :api

    post "/auth", AuthenticationController, :create
  end

  scope "/api/rest/v1", RadiatorWeb.Api, as: :api do
    pipe_through [:api, :authenticated_api]

    post "/auth/prolong", AuthenticationController, :prolong

    resources "/networks", NetworkController, only: [:show, :create, :update, :delete] do
      resources "/collaborators", CollaboratorController, only: [:show, :create, :update, :delete]
      resources "/audios", AudioController, only: [:create]
    end

    resources "/podcasts", PodcastController, only: [:show, :create, :update, :delete] do
      resources "/collaborators", CollaboratorController, only: [:show, :create, :update, :delete]
    end

    resources "/episodes", EpisodeController, only: [:show, :create, :update, :delete] do
      resources "/audios", AudioController, only: [:create]
    end

    resources "/audio_publications", AudioPublicationController,
      only: [:index, :show, :update, :delete]

    resources "/audio_publications", AudioPublicationController,
      only: [:index, :show, :update, :delete]

    resources "/people", PersonController, only: [:index, :show, :create, :update, :delete]

<<<<<<< HEAD
    resources "/audios", AudioController, only: [:show, :update, :delete] do
=======
    resources "/audios", AudioController, only: [:show, :create, :update, :delete] do
      resources "/audio_files", AudioFileController,
        only: [:index, :create],
        as: :file

>>>>>>> d22a7408
      resources "/chapters", ChaptersController,
        param: "start",
        only: [:show, :create, :update, :delete]
    end

    resources "/audio_files", AudioFileController, only: [:show, :update, :delete]

    resources "/contributions", ContributionController,
      only: [:index, :show, :create, :update, :delete]

    resources "/tasks", TaskController, only: [:show, :create, :delete]
  end

  scope "/api" do
    pipe_through :api

    forward "/graphql", Absinthe.Plug, schema: RadiatorWeb.GraphQL.Schema
    forward "/graphiql", Absinthe.Plug.GraphiQL, schema: RadiatorWeb.GraphQL.Schema
  end

  scope "/", RadiatorWeb do
    pipe_through :browser

    get "/", PageController, :index

    get "/audio/:audio_id/player.json", PlayerController, :audio_config
    get "/episode/:episode_id/player.json", PlayerController, :episode_config

    get "/login/request_verification/:token", LoginController, :resend_verification_mail
    get "/login/verify_email/:token", LoginController, :verify_email

    get "/login", LoginController, :index
    post "/login", LoginController, :login

    get "/login_form", LoginController, :login_form

    get "/signup", LoginController, :signup_form
    post "/signup", LoginController, :signup

    get "/logout", LoginController, :logout
  end

  scope "/", RadiatorWeb.Public do
    pipe_through :public_browser

    get "/:podcast_slug/feed.xml", FeedController, :show
    get "/:podcast_slug/:episode_slug", EpisodeController, :show
    get "/:podcast_slug", EpisodeController, :index
  end
end<|MERGE_RESOLUTION|>--- conflicted
+++ resolved
@@ -113,15 +113,11 @@
 
     resources "/people", PersonController, only: [:index, :show, :create, :update, :delete]
 
-<<<<<<< HEAD
     resources "/audios", AudioController, only: [:show, :update, :delete] do
-=======
-    resources "/audios", AudioController, only: [:show, :create, :update, :delete] do
       resources "/audio_files", AudioFileController,
         only: [:index, :create],
         as: :file
 
->>>>>>> d22a7408
       resources "/chapters", ChaptersController,
         param: "start",
         only: [:show, :create, :update, :delete]

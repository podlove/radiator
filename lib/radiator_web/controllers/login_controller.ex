--- conflicted
+++ resolved
@@ -65,20 +65,8 @@
   defp sign_in_valid_user(conn, user, message) do
     path =
       case get_session(conn, :on_login) do
-<<<<<<< HEAD
         {path, _query} -> path
         _ -> Routes.admin_network_path(conn, :index)
-=======
-        {path, _query} ->
-          path
-
-        _ ->
-          Routes.admin_network_podcast_path(
-            conn,
-            :index,
-            Editor.get_any_network(user)
-          )
->>>>>>> 16e25e12
       end
 
     conn

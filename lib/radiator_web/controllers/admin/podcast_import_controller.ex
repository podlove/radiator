--- conflicted
+++ resolved
@@ -1,7 +1,5 @@
 defmodule RadiatorWeb.Admin.PodcastImportController do
   use RadiatorWeb, :controller
-
-  alias Radiator.Directory.Editor
 
   def new(conn, _params) do
     render(conn, "new.html")
@@ -14,63 +12,7 @@
     user = authenticated_user(conn)
     network = conn.assigns.current_network
 
-<<<<<<< HEAD
-    metalove_podcast = Metalove.get_podcast(url)
-
-    feed =
-      Metalove.PodcastFeed.get_by_feed_url_await_all_pages(
-        metalove_podcast.main_feed_url,
-        120_000
-      )
-
-    {:ok, podcast} =
-      Editor.Manager.create_podcast(network, %{
-        title: feed.title,
-        subtitle: feed.subtitle,
-        author: feed.author,
-        description: feed.description,
-        image: feed.image_url,
-        language: feed.language
-      })
-
-    feed.episodes
-    |> Enum.map(fn episode_id -> Metalove.Episode.get_by_episode_id(episode_id) end)
-    |> Enum.map(fn episode ->
-      # todo: create enclosure
-      {:ok, new_episode} =
-        Editor.Manager.create_episode(podcast, %{
-          guid: episode.guid,
-          title: episode.title,
-          subtitle: episode.subtitle,
-          description: episode.description,
-          content: episode.content_encoded,
-          published_at: episode.pub_date,
-          number: episode.episode,
-          image: episode.image_url
-        })
-
-      Ecto.build_assoc(new_episode, :audio)
-      |> Ecto.Changeset.change(duration: episode.duration)
-      |> Radiator.Repo.insert()
-
-      if episode.chapters do
-        Enum.each(episode.chapters, fn chapter ->
-          attrs = %{
-            start: parse_chapter_time(chapter.start),
-            title: chapter.title,
-            link: Map.get(chapter, :href),
-            image: Map.get(chapter, :image)
-          }
-
-          Radiator.EpisodeMeta.create_chapter(new_episode, attrs)
-        end)
-      end
-
-      new_episode
-    end)
-=======
     {:ok, %{podcast: podcast}} = Radiator.Directory.Importer.import_from_url(user, network, url)
->>>>>>> 31b23655
 
     redirect(conn, to: Routes.admin_network_podcast_path(conn, :show, podcast.network_id, podcast))
   end

defmodule RadiatorWeb.Admin.PodcastController do
  use RadiatorWeb, :controller

  alias Radiator.Directory
  alias Radiator.Directory.Podcast
  alias Radiator.Directory.Editor

  def index(conn, _params) do
    user = authenticated_user(conn)
    podcasts = Editor.list_podcasts_with_episode_counts(user, conn.assigns.current_network)
    render(conn, "index.html", podcasts: podcasts)
  end

  def new(conn, _params) do
    # FIXME: change the source for the changesets
    changeset = Editor.Manager.change_podcast(%Podcast{})
    render(conn, "new.html", changeset: changeset)
  end

  def create(conn, %{"podcast" => podcast_params}) do
<<<<<<< HEAD
    user = Guardian.Plug.current_resource(conn)
=======
    user = authenticated_user(conn)
>>>>>>> 83d656fd

    case Editor.create_podcast(user, conn.assigns.current_network, podcast_params) do
      {:ok, podcast} ->
        conn
        |> put_flash(:info, "podcast created successfully.")
        |> redirect(
          to: Routes.admin_network_podcast_path(conn, :show, podcast.network_id, podcast)
        )

      {:error, %Ecto.Changeset{} = changeset} ->
        render(conn, "new.html", changeset: changeset)
    end
  end

  def show(conn, %{"id" => id}) do
    user = authenticated_user(conn)
    {:ok, podcast} = Editor.get_podcast(user, id)

    # FIXME: only draft episodes, probably bring over the directory options semantic
    draft_episodes = Editor.list_episodes(user, podcast)

    published_episodes =
      Directory.list_episodes(%{
        podcast: podcast,
        order_by: [desc: :published_at]
      })

    render(conn, "show.html",
      podcast: podcast,
      published_episodes: published_episodes,
      draft_episodes: draft_episodes
    )
  end

  def edit(conn, %{"id" => id}) do
    user = authenticated_user(conn)
    podcast = Editor.get_podcast(user, id)
    changeset = Editor.Manager.change_podcast(podcast)

    render(conn, "edit.html", podcast: podcast, changeset: changeset)
  end

<<<<<<< HEAD
  require Logger

  def update(conn, %{"id" => id, "podcast" => podcast_params} = params) do
    podcast = Directory.get_podcast!(id)
    user = Guardian.Plug.current_resource(conn)
=======
  def update(conn, %{"id" => id, "podcast" => podcast_params}) do
    user = authenticated_user(conn)
    podcast = Editor.get_podcast(user, id)
>>>>>>> 83d656fd

    Logger.debug("Params: #{inspect(params)}")

    case Map.get(params, "button_action", "change") do
      "change" ->
        case Editor.Manager.update_podcast(podcast, podcast_params) do
          {:ok, podcast} ->
            conn
            |> put_flash(:info, "podcast updated successfully.")
            |> redirect(
              to: Routes.admin_network_podcast_path(conn, :show, podcast.network_id, podcast)
            )

          {:error, %Ecto.Changeset{} = changeset} ->
            render(conn, "edit.html", podcast: podcast, changeset: changeset)
        end

      "delete" ->
        case Editor.delete_podcast(user, podcast) do
          {:ok, podcast} ->
            conn
            |> put_flash(:info, "podcast '#{podcast.title} - #{podcast.subtitle}' deleted")
            |> redirect(to: Routes.admin_network_path(conn, :show, podcast.network_id))

          {:error, %Ecto.Changeset{} = changeset} ->
            render(conn, "edit.html", podcast: podcast, changeset: changeset)
        end
    end
  end
end<|MERGE_RESOLUTION|>--- conflicted
+++ resolved
@@ -18,11 +18,7 @@
   end
 
   def create(conn, %{"podcast" => podcast_params}) do
-<<<<<<< HEAD
-    user = Guardian.Plug.current_resource(conn)
-=======
     user = authenticated_user(conn)
->>>>>>> 83d656fd
 
     case Editor.create_podcast(user, conn.assigns.current_network, podcast_params) do
       {:ok, podcast} ->
@@ -59,25 +55,15 @@
 
   def edit(conn, %{"id" => id}) do
     user = authenticated_user(conn)
-    podcast = Editor.get_podcast(user, id)
+    {:ok, podcast} = Editor.get_podcast(user, id)
     changeset = Editor.Manager.change_podcast(podcast)
 
     render(conn, "edit.html", podcast: podcast, changeset: changeset)
   end
 
-<<<<<<< HEAD
-  require Logger
-
   def update(conn, %{"id" => id, "podcast" => podcast_params} = params) do
-    podcast = Directory.get_podcast!(id)
-    user = Guardian.Plug.current_resource(conn)
-=======
-  def update(conn, %{"id" => id, "podcast" => podcast_params}) do
     user = authenticated_user(conn)
-    podcast = Editor.get_podcast(user, id)
->>>>>>> 83d656fd
-
-    Logger.debug("Params: #{inspect(params)}")
+    {:ok, podcast} = Editor.get_podcast(user, id)
 
     case Map.get(params, "button_action", "change") do
       "change" ->

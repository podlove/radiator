--- conflicted
+++ resolved
@@ -9,15 +9,11 @@
   object :network do
     field :id, non_null(:id)
     field :title, :string
-<<<<<<< HEAD
+    field :slug, :string
 
     field :image, :string do
       resolve &Resolvers.Directory.get_image_url/3
     end
-=======
-    field :image, :string
-    field :slug, :string
->>>>>>> 2c95161a
 
     field :podcasts, list_of(:podcast) do
       resolve &Resolvers.Directory.list_podcasts/3

--- conflicted
+++ resolved
@@ -357,7 +357,6 @@
     Editor.get_episodes_count_for_podcast!(user, podcast_id)
   end
 
-<<<<<<< HEAD
   def get_audio_publication(%Audio{audio_publication: audio_publication}, _, _) do
     {:ok, audio_publication}
   end
@@ -366,9 +365,9 @@
     with_network user, id do
       fn network -> Editor.Manager.list_audio_publications(network) end
     end
-=======
+  end
+
   def list_contribution_roles(_, _, _) do
     Editor.list_contribution_roles()
->>>>>>> fbb421c4
   end
 end
--- conflicted
+++ resolved
@@ -103,15 +103,11 @@
     end
   end
 
-<<<<<<< HEAD
-  def find_user(_, _, %{context: %{authenticated_user: user}}) do
+  def find_user(_, _, %{context: %{current_user: user}}) do
     {:ok, user}
   end
 
-  def list_networks(_parent, _args, %{context: %{authenticated_user: user}}) do
-=======
   def list_networks(_parent, _args, %{context: %{current_user: user}}) do
->>>>>>> 6aae698a
     {:ok, Editor.list_networks(user)}
   end
 
@@ -312,15 +308,11 @@
     {:ok, Media.NetworkImage.url({network.image, network})}
   end
 
-<<<<<<< HEAD
   def get_image_url(%User{person: person}, _, _) do
     {:ok, Media.PersonAvatar.url({person.avatar, person})}
   end
 
-  def get_episodes_count(%Podcast{id: podcast_id}, _, %{context: %{authenticated_user: user}}) do
-=======
   def get_episodes_count(%Podcast{id: podcast_id}, _, %{context: %{current_user: user}}) do
->>>>>>> 6aae698a
     Editor.get_episodes_count_for_podcast!(user, podcast_id)
   end
 end
--- conflicted
+++ resolved
@@ -361,7 +361,6 @@
   end
 
   @doc """
-<<<<<<< HEAD
   Creates ShowHosts, the association be show and user
 
   ## Examples
@@ -380,10 +379,7 @@
   end
 
   @doc """
-  Returns the list of episodes.
-=======
   Returns the query for list of episodes exluding the once that are marked as deleted.
->>>>>>> e771a6e5
 
   ## Examples
 

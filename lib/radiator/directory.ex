defmodule Radiator.Directory do
  @moduledoc """
  The Directory context supplying published information.

  All data provided by this context is safe to display publicly.
  """

  import Ecto.Query, warn: false

  alias Radiator.Support
  alias Radiator.Repo
  alias Radiator.Media
  alias Radiator.Media.AudioFile
  alias Radiator.Directory.{Network, Episode, Podcast, Audio}
  alias Radiator.Directory.{PodcastQuery, EpisodeQuery, AudioQuery}
  alias Radiator.Contribution.{PodcastContribution, AudioContribution}

  def data() do
    Dataloader.Ecto.new(Repo, query: &query/2)
  end

  def query(Episode, args) do
    chapter_query = Radiator.AudioMeta.Chapter.ordered_query()

    episodes_query(args)
    |> preload([:podcast, audio: [chapters: ^chapter_query, audio_files: []]])
  end

  def query(queryable, _) do
    queryable
  end

  # TODO: add a notion of published to networks as well and only show those
  def list_networks do
    Repo.all(Network)
  end

  @doc """
  Gets a single network.

  Raises `Ecto.NoResultsError` if the Network does not exist.

  ## Examples

      iex> get_network!(123)
      %Network{}

      iex> get_network!(456)
      ** (Ecto.NoResultsError)

  """
  def get_network!(id), do: Repo.get!(Network, id)

  def get_network(id), do: Repo.get(Network, id)

  @doc """
  Gets a single network by its slug.

  ## Examples

      iex> get_network_by_slug(slug)
      %Network{}
  """
  def get_network_by_slug(slug), do: Repo.get_by(Network, %{slug: slug})

  def list_podcasts(%Network{id: id}) do
    from(p in Podcast, where: p.network_id == ^id)
    |> PodcastQuery.filter_by_published()
    |> Repo.all()
  end

  def list_podcasts do
    Podcast
    |> PodcastQuery.filter_by_published()
    |> Repo.all()
  end

  def list_podcasts_with_episode_counts(%Network{id: id}) do
    from(p in Podcast, where: p.network_id == ^id)
    |> PodcastQuery.filter_by_published()
    |> Podcast.preload_episode_counts()
    |> Repo.all()
  end

  @doc """
  Gets a single podcast. `nil` if not found.

  ## Examples

      iex> get_podcast!(123)
      %Podcast{}

  """

  def get_podcast(id) do
    Podcast
    |> PodcastQuery.filter_by_published()
    |> Repo.get(id)
    |> preload_for_podcast()
  end

  @doc """
  Gets the number of episodes of the podcast with the given id.

  ## Examples

      iex> get_episodes_count_for_podcast!(123)
      3
  """
  def get_episodes_count_for_podcast!(id) do
    from(e in Episode, where: e.podcast_id == ^id)
    |> EpisodeQuery.filter_by_published(true)
    |> Repo.aggregate(:count, :id)
  end

  @doc """
  Gets a single podcast by its slug.

  ## Examples

      iex> get_podcast_by_slug(slug)
      %Podcast{}
  """
  def get_podcast_by_slug(slug) do
    Podcast
    |> PodcastQuery.filter_by_published(true)
    |> PodcastQuery.find_by_slug(slug)
    |> Repo.one()
  end

  @doc """
  Gets a single episode by its slug.

  ## Examples

      iex> get_episode_by_slug(podcast, slug)
      %Episode{}
  """
  def get_episode_by_slug(podcast_id, slug) when is_integer(podcast_id) do
    episodes_query(%{podcast: podcast_id, slug: slug})
    |> Repo.one()
    |> preload_for_episode()
  end

  def get_episode_by_slug(%Podcast{} = podcast, slug) do
    get_episode_by_slug(podcast.id, slug)
  end

  def get_episode_by_short_id(short_id) do
    episodes_query(%{short_id: short_id})
    |> Repo.one()
    |> preload_for_episode()
  end

  def get_podcast_contributions(podcast = %Podcast{}) do
    podcast
    |> Ecto.assoc(:contributions)
    |> order_by(asc: :position)
    |> Repo.all()
    |> Repo.preload([:person, :role])
  end

  def get_audio_contributions(audio = %Audio{}) do
    audio
    |> Ecto.assoc(:contributions)
    |> order_by(asc: :position)
    |> Repo.all()
    |> Repo.preload([:person, :role])
  end

  defp episodes_query(args) when is_map(args) do
    args
    |> Map.put(:published, true)
    |> EpisodeQuery.build()
  end

  @doc """
  List public episodes.
  """
  def list_episodes do
    list_episodes(%{})
  end

  @doc """
  List public episodes.

  See `Radiator.Directory.EpisodeQuery` for options.
  """
  def list_episodes(args) do
    episodes_query(args)
    |> Repo.all()
    |> preload_for_episode()
  end

  @doc """
  Reject episodes without audio or audio files.
  """
  def reject_invalid_episodes(episodes) when is_list(episodes) do
    Enum.filter(episodes, fn
      %Episode{audio: %Audio{audio_files: [_ | _]}} -> true
      _ -> false
    end)
  end

  @doc """
  Gets a single published episode.

  ## Examples

      iex> get_episode(123)
      %Episode{}

  """

  def get_episode(id) do
    Episode
    |> EpisodeQuery.filter_by_published(true)
    |> Repo.get(id)
    |> preload_for_episode()
  end

  def preload_for_podcast(%Podcast{} = podcast) do
    contributions_query =
      PodcastContribution
      |> order_by(asc: :position)

    Repo.preload(podcast, contributions: {contributions_query, [:person, :role]})
  end

  # fixme: this is currently identical to `Editor.preloaded_episode/1`,
  #        however: in Directory context preloading is dangerous as it might
  #        provide access to entities without checking for permissions.
  #        Solution: write preloader that checks permissions.
  def preload_for_episode(episode) do
<<<<<<< HEAD
    contributions_query =
      AudioContribution
      |> order_by(asc: :position)

    Repo.preload(episode, [
      :podcast,
      audio: [
        :chapters,
        :audio_files,
        :contributors,
        contributions: {contributions_query, [:person, :role]}
      ]
    ])
  end

  def preload_for_audio(audio) do
    Repo.preload(audio, [:chapters, :audio_files, :contributors])
=======
    chapter_query = Radiator.AudioMeta.Chapter.ordered_query()
    Repo.preload(episode, [:podcast, audio: [chapters: chapter_query, audio_files: []]])
  end

  def preload_for_audio(audio) do
    chapter_query = Radiator.AudioMeta.Chapter.ordered_query()
    Repo.preload(audio, chapters: chapter_query, audio_files: [])
>>>>>>> 4cbc3956
  end

  def preload_episodes(podcast = %Podcast{}) do
    %{
      podcast
      | episodes: list_episodes(%{podcast: podcast, order_by: :published_at, order: :desc})
    }
  end

  def is_published(%Podcast{published_at: nil}), do: false
  def is_published(%Episode{published_at: nil}), do: false

  def is_published(%Podcast{published_at: date}),
    do: Support.DateTime.before_utc_now?(date)

  def is_published(%Episode{published_at: date}),
    do: Support.DateTime.before_utc_now?(date)

  def is_published(_), do: false

  def get_audio(id) do
    Audio
    |> AudioQuery.filter_by_published(true)
    |> Repo.get(id)
    |> preload_for_audio()
  end

  # todo: missing verification that podcast (& network?) is published
  def get_audio_file(audio_file_id) do
    with {:get, audio = %AudioFile{}} <-
           {:get,
            Media.get_audio_file(audio_file_id)
            |> Repo.preload(audio: :episodes)},
         {:published, published} when published <-
           {:published, is_published(hd(audio.audio.episodes))} do
      {:ok, audio}
    else
      {:get, _} -> {:error, :not_found}
      {:published, _} -> {:error, :unpublished}
    end
  end
end<|MERGE_RESOLUTION|>--- conflicted
+++ resolved
@@ -232,7 +232,6 @@
   #        provide access to entities without checking for permissions.
   #        Solution: write preloader that checks permissions.
   def preload_for_episode(episode) do
-<<<<<<< HEAD
     contributions_query =
       AudioContribution
       |> order_by(asc: :position)
@@ -249,16 +248,8 @@
   end
 
   def preload_for_audio(audio) do
-    Repo.preload(audio, [:chapters, :audio_files, :contributors])
-=======
-    chapter_query = Radiator.AudioMeta.Chapter.ordered_query()
-    Repo.preload(episode, [:podcast, audio: [chapters: chapter_query, audio_files: []]])
-  end
-
-  def preload_for_audio(audio) do
     chapter_query = Radiator.AudioMeta.Chapter.ordered_query()
     Repo.preload(audio, chapters: chapter_query, audio_files: [])
->>>>>>> 4cbc3956
   end
 
   def preload_episodes(podcast = %Podcast{}) do

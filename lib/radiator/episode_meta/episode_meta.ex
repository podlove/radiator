--- conflicted
+++ resolved
@@ -36,9 +36,6 @@
     |> Repo.all()
   end
 
-<<<<<<< HEAD
-  def create_chapter(%Episode{audio: audio}, attrs) do
-=======
   def delete_chapters(%Episode{} = episode) do
     from(
       c in Chapter,
@@ -47,8 +44,7 @@
     |> Repo.delete_all()
   end
 
-  def create_chapter(%Episode{} = episode, attrs) do
->>>>>>> 31b23655
+  def create_chapter(%Episode{audio: audio}, attrs) do
     %Chapter{}
     |> Chapter.changeset(attrs)
     |> Ecto.Changeset.put_assoc(:audio, audio)

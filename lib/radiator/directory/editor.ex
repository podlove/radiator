--- conflicted
+++ resolved
@@ -14,12 +14,7 @@
   alias Radiator.Support
   alias Radiator.Repo
   alias Radiator.Directory
-<<<<<<< HEAD
-  alias Radiator.Directory.{Network, Podcast, Episode, Editor, Audio}
-=======
   alias Radiator.Directory.{Network, Podcast, Episode, Editor, Audio, Collaborator}
-  alias Radiator.Media
->>>>>>> 16c6bdb5
 
   @doc """
   Returns a list of networks the actor has at least `:readonly` permissions on.
@@ -442,40 +437,38 @@
     end
   end
 
-<<<<<<< HEAD
-  def create_audio(user = %Auth.User{}, episode = %Episode{}, attrs) do
-    if has_permission(user, episode, :edit) do
+  def create_audio(actor = %Auth.User{}, episode = %Episode{}, attrs) do
+    if has_permission(actor, episode, :edit) do
       Editor.Manager.create_audio(episode, attrs)
     else
       @not_authorized_match
     end
   end
 
-  def create_audio(user = %Auth.User{}, network = %Network{}, attrs) do
-    if has_permission(user, network, :edit) do
+  def create_audio(actor = %Auth.User{}, network = %Network{}, attrs) do
+    if has_permission(actor, network, :edit) do
       Editor.Manager.create_audio(network, attrs)
     else
       @not_authorized_match
     end
   end
 
-  def update_audio(user = %Auth.User{}, audio = %Audio{}, attrs) do
-    if has_permission(user, audio, :edit) do
-=======
   def update_audio(actor = %Auth.User{}, audio = %Audio{}, attrs) do
     if has_permission(actor, audio, :edit) do
->>>>>>> 16c6bdb5
       Editor.Manager.update_audio(audio, attrs)
     else
       @not_authorized_match
     end
   end
 
-<<<<<<< HEAD
-  def delete_audio(user = %Auth.User{}, audio = %Audio{}) do
-    if has_permission(user, audio, :own) do
+  def delete_audio(actor = %Auth.User{}, audio = %Audio{}) do
+    if has_permission(actor, audio, :own) do
       Editor.Manager.delete_audio(audio)
-=======
+    else
+      @not_authorized_match
+    end
+  end
+
   ## User Permission Management
 
   # TODO: list all collaborators of underlying entities as well.
@@ -623,7 +616,6 @@
         :ok -> {:ok, collaborator}
         other -> other
       end
->>>>>>> 16c6bdb5
     else
       @not_authorized_match
     end

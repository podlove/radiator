defmodule Radiator.Directory.Editor do
  @moduledoc """
  The Editor context for querying and modifying data as an authorized actor.

  It is the single point of access for all actions requiring an authenticated actor.
  """
  use Radiator.Constants

  import Ecto.Query, warn: false
  import Radiator.Directory.Editor.Permission, only: :functions

  alias Radiator.Auth

  alias Radiator.Support
  alias Radiator.Repo
  alias Radiator.AudioMeta
  alias Radiator.AudioMeta.Chapter
  alias Radiator.Directory
  alias Radiator.Media.AudioFile

  alias Radiator.Directory.{
    Network,
    Podcast,
    Episode,
    Editor,
    Audio,
    AudioPublication,
    Collaborator
  }

  alias Radiator.Contribution.{
    Person,
    AudioContribution,
    PodcastContribution
  }

  @doc """
  Returns a list of networks the actor has at least `:readonly` permissions on.

  ## Examples

      iex> list_networks(me)
      [%Network{}, ...]

  """
  def list_networks(actor = %Auth.User{}) do
    query =
      from n in Network,
        join: p in "networks_perm",
        where: n.id == p.subject_id,
        where: p.user_id == ^actor.id,
        order_by: n.title

    query
    |> Repo.all()
  end

  @doc """
  Gets a single network.

  ## Examples

      iex> get_network(me, 123)
      {:ok, %Network{}}

      iex> get_network(unauthorized_me, 123)
      {:error, :not_authorized}

      iex> get_network(oblivious_me, 999_998)
      {:error, :not_found}

  """
  @spec get_network(Auth.User.t(), pos_integer() | nil) ::
          {:ok, Network.t()} | {:error, :not_authorized | :not_found | :unprocessable}
  def get_network(actor, id)

  def get_network(_, nil) do
    {:error, :unprocessable}
  end

  def get_network(actor = %Auth.User{}, id) do
    case Repo.get(Network, id) do
      nil ->
        @not_found_match

      network = %Network{} ->
        if has_permission(actor, network, :readonly) do
          {:ok, network}
        else
          @not_authorized_match
        end
    end
  end

  @doc """
  Creates a network.

  ## Examples

      iex> create_network(me, %{title: "My First Network"})
      {:ok, %Network{}}

      iex> create_network(me, %{field: bad_value})
      {:error, %Ecto.Changeset{}}

  """

  def create_network(actor = %Auth.User{}, attrs) do
    Editor.Owner.create_network(actor, attrs)
  end

  @doc """
  Creates a network.

  ## Examples

      iex> update_network(me, network, %{title: "Professionals United"})
      {:ok, %Network{}}

      iex> update_network(me, network, %{title: nil})
      {:error, %Ecto.Changeset{}}

      iex> update_network(me, readonly_network, %{title: "Hostile Takeover 1"})
      {:error, :not_authorized}
  """
  def update_network(actor = %Auth.User{}, network = %Network{}, attrs) do
    if has_permission(actor, network, :own) do
      Editor.Owner.update_network(network, attrs)
    else
      @not_authorized_match
    end
  end

  def delete_network(actor = %Auth.User{}, network = %Network{}) do
    if has_permission(actor, network, :own) do
      Editor.Owner.delete_network(network)
    else
      @not_authorized_match
    end
  end

  @doc """
  List podcasts for actor.

  FIXME does not work as intended.

    test cases:
    - actor has permission in podcast but not in parent network, sees podcast
    - actor has permission in network but not specifically in child podcast, still can see podcast

    implementation idea:
    1) fetch all podcasts a actor has specific permissions for
    2) fetch all podcasts for all networks a actor has specific permissions for
    3) merge results from 1) and 2)

  """
  def list_podcasts(actor = %Auth.User{}) do
    Podcast
    |> Repo.all()
    |> Enum.filter(fn podcast -> has_permission(actor, podcast, :readonly) end)
  end

  defp list_podcast_query(actor = %Auth.User{}, network = %Network{}) do
    if has_permission(actor, network, :readonly) do
      from pod in Podcast,
        where: pod.network_id == ^network.id,
        order_by: pod.title
    else
      from pod in Podcast,
        join: perm in "podcasts_perm",
        where: pod.id == perm.subject_id,
        where: perm.user_id == ^actor.id,
        where: pod.network_id == ^network.id,
        order_by: pod.title
    end
  end

  # FIXME see list_podcasts/1 above
  # - actor should be able to list podcasts that he has permissions to even if he does not have permissions in the given network
  def list_podcasts(actor = %Auth.User{}, network = %Network{}) do
    list_podcast_query(actor, network)
    |> Repo.all()
  end

  def list_podcasts_with_episode_counts(actor = %Auth.User{}, network = %Network{}) do
    list_podcast_query(actor, network)
    |> Podcast.preload_episode_counts()
    |> Repo.all()
  end

  def create_podcast(actor = %Auth.User{}, network = %Network{}, attrs) do
    if has_permission(actor, network, :manage) do
      Editor.Manager.create_podcast(network, attrs)
    else
      @not_authorized_match
    end
  end

  def update_podcast(actor = %Auth.User{}, podcast = %Podcast{}, attrs) do
    if has_permission(actor, podcast, :edit) do
      Editor.Manager.update_podcast(podcast, attrs)
    else
      @not_authorized_match
    end
  end

  def publish_podcast(actor = %Auth.User{}, podcast = %Podcast{}) do
    if has_permission(actor, podcast, :manage) do
      Editor.Manager.publish(podcast)
    else
      @not_authorized_match
    end
  end

  def depublish_podcast(actor = %Auth.User{}, podcast = %Podcast{}) do
    if has_permission(actor, podcast, :manage) do
      Editor.Manager.depublish(podcast)
    else
      @not_authorized_match
    end
  end

  def delete_podcast(actor = %Auth.User{}, podcast = %Podcast{}) do
    podcast =
      podcast
      |> Repo.preload(:network)

    if has_permission(actor, podcast, :own) ||
         has_permission(actor, podcast.network, :manage) do
      Editor.Manager.delete_podcast(podcast)
    else
      @not_authorized_match
    end
  end

  @doc """
  Gets a single podcast.

  ## Examples

      iex> get_podcast(me, 123)
      {:ok, %Podcast{}}

      iex> get_podcast(unauthorized_me, 123)
      {:error, :not_authorized}

      iex> get_podcast(oblivious_me, 999_998)
      {:error, :not_found}

  """
  @spec get_podcast(Auth.User.t(), pos_integer() | nil) ::
          {:ok, Podcast.t()} | {:error, :not_authorized | :not_found | :unprocessable}
  def get_podcast(actor, id)

  def get_podcast(_, nil) do
    {:error, :unprocessable}
  end

  def get_podcast(actor = %Auth.User{}, id) do
    case Repo.get(Podcast, id) do
      nil ->
        @not_found_match

      podcast = %Podcast{} ->
        if has_permission(actor, podcast, :readonly) do
          {:ok, podcast}
        else
          @not_authorized_match
        end
    end
  end

  def get_episodes_count_for_podcast!(actor = %Auth.User{}, id) do
    get_podcast(actor, id)
    |> case do
      {:ok, podcast} ->
        count =
          from(e in Episode, where: e.podcast_id == ^podcast.id)
          |> Repo.aggregate(:count, :id)

        {:ok, count}

      _ ->
        @not_authorized_match
    end
  end

  @doc """
  List episodes.

  TODO: use `Radiator.Directory.EpisodeQuery`
  """
  def list_episodes(actor = %Auth.User{}, podcast = %Podcast{}) do
    query =
      if has_permission(actor, podcast, :readonly) do
        from ep in Episode,
          where: ep.podcast_id == ^podcast.id,
          order_by: ep.title,
          order_by: [desc: ep.id]
      else
        from ep in Episode,
          join: perm in "episode_perm",
          where: ep.id == perm.subject_id,
          where: perm.user_id == ^actor.id,
          where: ep.podcast_id == ^podcast.id,
          order_by: [desc: ep.id]
      end

    query
    |> Repo.all()
    |> Directory.preload_for_episode()
  end

  @doc """
  List episodes for audio that given user can see.
  """
  def list_episodes(actor = %Auth.User{}, audio = %Audio{}) do
    if can_access_audio(actor, audio, :readonly) do
      audio
      |> Ecto.assoc(:episodes)
      |> Repo.all()
      |> Enum.filter(fn episode -> has_permission(actor, episode, :readonly) end)
    else
      @not_authorized_match
    end
  end

  def get_audio_publication(actor = %Auth.User{}, id) do
    case Repo.get(AudioPublication, id) do
      nil ->
        @not_found_match

      audio_publication = %AudioPublication{} ->
        if can_access_audio_publication(actor, audio_publication, :readonly) do
          {:ok, audio_publication}
        else
          @not_authorized_match
        end
    end
  end

  def list_audio_publications(actor = %Auth.User{}, network = %Network{}) do
    if has_permission(actor, network, :readonly) do
      Editor.Manager.list_audio_publications(network)
    else
      @not_authorized_match
    end
  end

  def update_audio_publication(
        actor = %Auth.User{},
        audio_publication = %AudioPublication{},
        params
      ) do
    if can_access_audio_publication(actor, audio_publication, :manage) do
      Editor.Manager.update_audio_publication(audio_publication, params)
    else
      @not_authorized_match
    end
  end

  def delete_audio_publication(actor = %Auth.User{}, audio_publication = %AudioPublication{}) do
    if can_access_audio_publication(actor, audio_publication, :own) do
      Editor.Owner.delete_audio_publication(audio_publication)
    else
      @not_authorized_match
    end
  end

  def create_audio_publication(actor = %Auth.User{}, network = %Network{}, attrs) do
    if has_permission(actor, network, :manage) do
      Editor.Manager.create_audio_publication(network, attrs)
    else
      @not_authorized_match
    end
  end

  def create_episode(actor = %Auth.User{}, podcast = %Podcast{}, attrs) do
    if has_permission(actor, podcast, :manage) do
      Editor.Manager.create_episode(podcast, attrs)
    else
      @not_authorized_match
    end
  end

  def update_episode(actor = %Auth.User{}, episode = %Episode{}, attrs) do
    if has_permission(actor, episode, :edit) do
      Editor.Manager.update_episode(episode, attrs)
    else
      @not_authorized_match
    end
  end

  def publish_episode(actor = %Auth.User{}, episode = %Episode{}) do
    if has_permission(actor, episode, :manage) do
      Editor.Manager.publish(episode)
    else
      @not_authorized_match
    end
  end

  def depublish_episode(actor = %Auth.User{}, episode = %Episode{}) do
    if has_permission(actor, episode, :manage) do
      Editor.Manager.depublish(episode)
    else
      @not_authorized_match
    end
  end

  def schedule_episode(actor = %Auth.User{}, episode = %Episode{}, datetime = %DateTime{}) do
    if has_permission(actor, episode, :manage) do
      Editor.Manager.schedule(episode, datetime)
    else
      @not_authorized_match
    end
  end

  def delete_episode(actor = %Auth.User{}, episode = %Episode{}) do
    if has_permission(actor, episode, :own) do
      Editor.Manager.delete_episode(episode)
    else
      @not_authorized_match
    end
  end

  @doc """
  Gets a single episode.

  ## Examples

      iex> get_episode(me, 123)
      {:ok, %Episode{}}

      iex> get_episode(unauthorized_me, 123)
      {:error, :not_authorized}

      iex> get_episode(oblivious_me, 999_998)
      {:error, :not_found}

  """
  @spec get_episode(Auth.User.t(), pos_integer()) ::
          {:ok, Episode.t()} | {:error, :not_authorized | :not_found}
  def get_episode(actor = %Auth.User{}, id) do
    case Repo.get(Episode, id) do
      nil ->
        @not_found_match

      episode = %Episode{} ->
        if has_permission(actor, episode, :readonly) do
          {:ok, episode |> Directory.preload_for_episode()}
        else
          @not_authorized_match
        end
    end
  end

  def get_episode_by_podcast_id_and_guid(actor = %Auth.User{}, podcast_id, guid)
      when not is_nil(podcast_id) and not is_nil(guid) do
    query =
      from ep in Episode,
        where: ep.podcast_id == ^podcast_id,
        where: ep.guid == ^guid

    query
    |> Repo.one()
    |> case do
      nil ->
        @not_found_match

      episode = %Episode{} ->
        if has_permission(actor, episode, :readonly) do
          {:ok, episode |> preloaded_episode()}
        else
          @not_authorized_match
        end
    end
  end

<<<<<<< HEAD
  defp preloaded_episode(episode) do
    chapter_query = Radiator.AudioMeta.Chapter.ordered_query()
    Repo.preload(episode, [:podcast, audio: [chapters: chapter_query, audio_files: []]])
=======
  def preloaded_episode(episode) do
    Repo.preload(episode, [:podcast, audio: [:chapters, :audio_files]])
>>>>>>> b1597c80
  end

  def preloaded_podcast(podcast) do
    contributions_query =
      PodcastContribution
      |> order_by(asc: :position)

    Repo.preload(podcast, [:network, contributions: {contributions_query, [:person, :role]}])
  end

  def is_published(%{publish_state: :drafted}), do: false
  def is_published(%{publish_state: :scheduled}), do: false
  def is_published(%{publish_state: :depublished}), do: false
  def is_published(%Podcast{published_at: nil}), do: false
  def is_published(%Episode{published_at: nil}), do: false

  def is_published(%Podcast{published_at: date}),
    do: Support.DateTime.before_utc_now?(date)

  def is_published(%Episode{published_at: date}),
    do: Support.DateTime.before_utc_now?(date)

  @spec detach_all_audios_from_episode(Episode.t()) :: Episode.t()
  def detach_all_audios_from_episode(episode = %Episode{}) do
    Ecto.assoc(episode, :attachments) |> Repo.delete_all()
    episode
  end

  def list_chapters(actor = %Auth.User{}, audio = %Audio{}) do
    if can_access_audio(actor, audio, :readonly) do
      {:ok, AudioMeta.list_chapters(audio)}
    else
      @not_authorized_match
    end
  end

  def get_chapter(actor = %Auth.User{}, audio = %Audio{}, start) do
    case Repo.get_by(Chapter, audio_id: audio.id, start: start) do
      nil ->
        @not_found_match

      chapter = %Chapter{} ->
        if can_access_audio(actor, audio, :readonly) do
          {:ok, chapter}
        else
          @not_authorized_match
        end
    end
  end

  def create_chapter(actor = %Auth.User{}, audio, attrs) do
    if can_access_audio(actor, audio, :edit) do
      AudioMeta.create_chapter(audio, attrs)
    else
      @not_authorized_match
    end
  end

  def update_chapter(actor = %Auth.User{}, chapter = %Chapter{}, attrs) do
    if can_access_audio(actor, %Audio{id: chapter.audio_id}, :edit) do
      AudioMeta.update_chapter(chapter, attrs)
    else
      @not_authorized_match
    end
  end

  def delete_chapter(actor = %Auth.User{}, chapter = %Chapter{}) do
    if can_access_audio(actor, %Audio{id: chapter.audio_id}, :own) do
      AudioMeta.delete_chapter(chapter)
    else
      @not_authorized_match
    end
  end

  @spec get_audio(Auth.User.t(), pos_integer()) ::
          {:ok, Audio.t()} | {:error, :not_authorized | :not_found}
  def get_audio(actor = %Auth.User{}, id) do
    case Repo.get(Audio, id) do
      nil ->
        @not_found_match

      audio = %Audio{} ->
        if can_access_audio(actor, audio, :readonly) do
          {:ok, audio}
        else
          @not_authorized_match
        end
    end
  end

  def create_audio(
        actor = %Auth.User{},
        episode = %Episode{},
        audio_attrs,
        episode_attrs
      ) do
    if has_permission(actor, episode, :edit) do
      Editor.Manager.create_audio(episode, audio_attrs, episode_attrs)
    else
      @not_authorized_match
    end
  end

  def create_audio(
        actor = %Auth.User{},
        network = %Network{},
        audio_attrs,
        audio_publication_attrs
      ) do
    if has_permission(actor, network, :edit) do
      Editor.Manager.create_audio(network, audio_attrs, audio_publication_attrs)
    else
      @not_authorized_match
    end
  end

  def update_audio(actor = %Auth.User{}, audio = %Audio{}, attrs) do
    if can_access_audio(actor, audio, :edit) do
      Editor.Manager.update_audio(audio, attrs)
    else
      @not_authorized_match
    end
  end

  def delete_audio(actor = %Auth.User{}, audio = %Audio{}) do
    if can_access_audio(actor, audio, :own) do
      Editor.Manager.delete_audio(audio)
    else
      @not_authorized_match
    end
  end

  defp can_access_audio_publication(actor, audio_publication, permission) do
    with network = %Network{} <- Repo.get(Network, audio_publication.network_id) do
      has_permission(actor, network, permission)
    else
      _ -> false
    end
  end

  defp can_access_audio(actor, audio, permission) do
    Enum.any?(get_audio_publication_parents(audio), fn parent ->
      has_permission(actor, parent, permission)
    end)
  end

  defp get_audio_publication_parents(audio) do
    network =
      audio
      |> Ecto.assoc(:audio_publication)
      |> Repo.one()

    episodes = audio |> Ecto.assoc(:episodes) |> Repo.all()

    if network, do: [network | episodes], else: episodes
  end

  ## Audio File

  def list_audio_files(actor = %Auth.User{}, audio = %Audio{}) do
    if can_access_audio(actor, audio, :readonly) do
      Editor.Manager.list_audio_files(audio)
    else
      @not_authorized_match
    end
  end

  def get_audio_file(actor = %Auth.User{}, id) do
    case Repo.get(AudioFile, id) do
      nil ->
        @not_found_match

      audio_file = %AudioFile{} ->
        if can_access_audio_file(actor, audio_file, :readonly) do
          {:ok, audio_file}
        else
          @not_authorized_match
        end
    end
  end

  def create_audio_file(actor = %Auth.User{}, audio = %Audio{}, attrs \\ %{}) do
    if can_access_audio(actor, audio, :manage) do
      Editor.Manager.create_audio_file(audio, attrs)
    else
      @not_authorized_match
    end
  end

  def update_audio_file(actor = %Auth.User{}, audio_file = %AudioFile{}, attrs) do
    if can_access_audio_file(actor, audio_file, :edit) do
      Editor.Editor.update_audio_file(audio_file, attrs)
    else
      @not_authorized_match
    end
  end

  def delete_audio_file(actor = %Auth.User{}, audio_file = %AudioFile{}) do
    if can_access_audio_file(actor, audio_file, :own) do
      Editor.Owner.delete_audio_file(audio_file)
    else
      @not_authorized_match
    end
  end

  defp can_access_audio_file(actor, audio_file, permission) do
    with audio = %Audio{} <- audio_file |> Ecto.assoc(:audio) |> Repo.one() do
      can_access_audio(actor, audio, permission)
    else
      _ -> false
    end
  end

  ## User Permission Management

  # TODO: list all collaborators of underlying entities as well.

  @spec list_collaborators(Auth.User.t(), Network.t() | Podcast.t()) ::
          {:ok, [Collaborator.t()]} | {:error, any}
  def list_collaborators(actor = %Auth.User{}, subject = %Network{}) do
    if has_permission(actor, subject, :manage) do
      network_perm_query =
        from p in Ecto.assoc(subject, :permissions),
          join: u in Auth.User,
          on: p.user_id == u.id,
          join: s in Network,
          on: s.id == p.subject_id,
          preload: [user: {u, [:profile]}]

      network_perm_query
      |> Repo.all()
      |> Enum.map(fn
        perm = %Radiator.Perm.Permission{} ->
          %Collaborator{user: perm.user, permission: perm.permission, subject: subject}
      end)
      |> Enum.sort(&collaborator_sort/2)
      |> (&{:ok, &1}).()
    else
      @not_authorized_match
    end
  end

  def list_collaborators(actor = %Auth.User{}, subject = %Podcast{}) do
    if has_permission(actor, subject, :manage) do
      podcast_perm_query =
        from p in Ecto.assoc(subject, :permissions),
          join: u in Auth.User,
          on: p.user_id == u.id,
          join: s in Podcast,
          on: s.id == p.subject_id,
          preload: [user: {u, [:profile]}]

      podcast_perm_query
      |> Repo.all()
      |> Enum.map(fn
        perm = %Radiator.Perm.Permission{} ->
          %Collaborator{user: perm.user, permission: perm.permission, subject: subject}
      end)
      |> Enum.sort(&collaborator_sort/2)
      |> (&{:ok, &1}).()
    else
      @not_authorized_match
    end
  end

  defp collaborator_sort(a = %Collaborator{}, b = %Collaborator{}) do
    case Radiator.Perm.Ecto.PermissionType.compare(a.permission, b.permission) do
      :gt -> true
      :eq -> a.user.name < b.user.name
      :lt -> false
    end
  end

  def get_collaborator(actor = %Auth.User{}, subject = %Network{}, username) do
    if has_permission(actor, subject, :manage) do
      network_perm_query =
        from p in Ecto.assoc(subject, :permissions),
          join: u in Auth.User,
          on: p.user_id == u.id,
          join: s in Network,
          on: s.id == p.subject_id,
          where: u.name == ^username,
          preload: [user: u]

      with [perm] <- Repo.all(network_perm_query) do
        %Collaborator{user: perm.user, permission: perm.permission, subject: subject}
        |> (&{:ok, &1}).()
      else
        _ ->
          @not_found_match
      end
    else
      @not_authorized_match
    end
  end

  def get_collaborator(actor = %Auth.User{}, subject = %Podcast{}, username) do
    if has_permission(actor, subject, :manage) do
      podcast_perm_query =
        from p in Ecto.assoc(subject, :permissions),
          join: u in Auth.User,
          on: p.user_id == u.id,
          join: s in Podcast,
          on: s.id == p.subject_id,
          where: u.name == ^username,
          preload: [user: u]

      with [perm] <- Repo.all(podcast_perm_query) do
        %Collaborator{user: perm.user, permission: perm.permission, subject: subject}
        |> (&{:ok, &1}).()
      else
        _ ->
          @not_found_match
      end
    else
      @not_authorized_match
    end
  end

  # TODO: Handle the accidental update case
  @spec add_collaborator(Auth.User.t(), Collaborator.t()) ::
          {:error, any} | {:ok, Collaborator.t()}
  def add_collaborator(
        actor = %Auth.User{},
        collaborator = %Collaborator{user: user, subject: subject, permission: permission}
      )
      when is_permission(permission) do
    if has_permission(actor, subject, :manage) do
      case Editor.Permission.set_permission(user, subject, permission) do
        :ok -> {:ok, collaborator}
        other -> other
      end
    else
      @not_authorized_match
    end
  end

  def update_collaborator(
        actor = %Auth.User{},
        collaborator = %Collaborator{user: user, subject: subject, permission: permission}
      ) do
    if has_permission(actor, subject, :manage) do
      case Editor.Permission.set_permission(user, subject, permission) do
        :ok -> {:ok, collaborator}
        other -> other
      end
    else
      @not_authorized_match
    end
  end

  def remove_collaborator(
        actor = %Auth.User{},
        collaborator = %Collaborator{user: user, subject: subject, permission: _permission}
      ) do
    if has_permission(actor, subject, :manage) do
      case Editor.Permission.remove_permission(user, subject) do
        :ok -> {:ok, collaborator}
        other -> other
      end
    else
      @not_authorized_match
    end
  end

  def list_people(actor = %Auth.User{}, subject = %Network{}) do
    if has_permission(actor, subject, :readonly) do
      people =
        Ecto.assoc(subject, :people)
        |> Repo.all()

      {:ok, people}
    else
      @not_authorized_match
    end
  end

  @spec create_person(Radiator.Auth.User.t(), Radiator.Directory.Network.t(), any) :: any
  def create_person(actor = %Auth.User{}, network = %Network{}, attrs) do
    if has_permission(actor, network, :edit) do
      Editor.Editor.create_person(network, attrs)
    else
      @not_authorized_match
    end
  end

  def get_person(actor = %Auth.User{}, id) do
    case Repo.get(Person, id) do
      nil ->
        @not_found_match

      person = %Person{} ->
        if has_permission(actor, %Network{id: person.network_id}, :readonly) do
          {:ok, person}
        else
          @not_authorized_match
        end
    end
  end

  def update_person(actor = %Auth.User{}, person = %Person{}, attrs) do
    if has_permission(actor, %Network{id: person.network_id}, :edit) do
      Editor.Editor.update_person(person, attrs)
    else
      @not_authorized_match
    end
  end

  def delete_person(actor = %Auth.User{}, person = %Person{}) do
    if has_permission(actor, %Network{id: person.network_id}, :manage) do
      Editor.Manager.delete_person(person)
    else
      @not_authorized_match
    end
  end

  def list_contribution_roles() do
    {:ok, Repo.all(Radiator.Contribution.Role)}
  end

  def list_contributions(actor, _subject = %Podcast{id: id}) do
    with {:ok, subject} <- get_podcast(actor, id) do
      {:ok, preloaded_contributions(Ecto.assoc(subject, :contributions))}
    end
  end

  def list_contributions(actor, _subject = %Audio{id: id}) do
    with {:ok, subject} <- get_audio(actor, id) do
      {:ok, preloaded_contributions(Ecto.assoc(subject, :contributions))}
    end
  end

  defp preloaded_contributions(query) do
    from(c in query,
      preload: [:person, :role]
    )
    |> Repo.all()
    |> Enum.sort(fn a, b ->
      cond do
        a.role_id == b.role_id ->
          a.position < b.position

        true ->
          a.role_id < b.role_id
      end
    end)
  end

  def create_contribution(actor, subject, attrs) do
    with :ok <- with_permission(actor, subject, :edit) do
      Editor.Editor.create_contribution(subject, attrs)
    end
  end

  def get_contribution(actor, id) do
    with {:ok, contribution, subject} <- get_contribution_and_subject(actor, id),
         :ok <- with_permission(actor, subject, :readonly) do
      {:ok, contribution}
    end
  end

  def delete_contribution(actor, id) do
    with {:ok, contribution, subject} <- get_contribution_and_subject(actor, id),
         :ok <- with_permission(actor, subject, :edit) do
      Repo.delete(contribution)
    end
  end

  defp get_contribution_and_subject(actor, id) do
    case Repo.get(AudioContribution, id) || Repo.get(PodcastContribution, id) do
      nil ->
        @not_found_match

      contribution ->
        with {:ok, subject} <- get_contribution_subject(actor, contribution) do
          {:ok, contribution, subject}
        end
    end
  end

  defp get_contribution_subject(actor, %AudioContribution{audio_id: id}), do: get_audio(actor, id)

  defp get_contribution_subject(actor, %PodcastContribution{podcast_id: id}),
    do: get_podcast(actor, id)

  def update_contribution(actor, id, attrs) do
    with {:ok, contribution, subject} <- get_contribution_and_subject(actor, id),
         :ok <- with_permission(actor, subject, :edit) do
      Editor.Editor.update_contribution(contribution, attrs)
    end
  end

  defp with_permission(actor, subject, permission) when is_permission(permission) do
    if has_permission(actor, subject, permission) do
      :ok
    else
      @not_authorized_match
    end
  end
end<|MERGE_RESOLUTION|>--- conflicted
+++ resolved
@@ -476,14 +476,9 @@
     end
   end
 
-<<<<<<< HEAD
-  defp preloaded_episode(episode) do
+  def preloaded_episode(episode) do
     chapter_query = Radiator.AudioMeta.Chapter.ordered_query()
     Repo.preload(episode, [:podcast, audio: [chapters: chapter_query, audio_files: []]])
-=======
-  def preloaded_episode(episode) do
-    Repo.preload(episode, [:podcast, audio: [:chapters, :audio_files]])
->>>>>>> b1597c80
   end
 
   def preloaded_podcast(podcast) do

defmodule Radiator.Directory.Editor do
  @moduledoc """
  The Editor context for querying and modifying data as an authorized user.

  It is the single point of access for all actions requiring an authenticated user.
  """
  use Radiator.Constants

  import Ecto.Query, warn: false
  import Radiator.Directory.Editor.Permission

  alias Radiator.Auth

  alias Radiator.Repo
  alias Radiator.Directory.{Network, Podcast, Episode}

  alias Radiator.Directory.Editor

  alias Radiator.Media

  @doc """
  Returns a list of networks the user has at least `:readonly` permissions on.

  ## Examples

      iex> list_networks(me)
      [%Network{}, ...]

  """
  def list_networks(user = %Auth.User{}) do
    query =
      from n in Network,
        join: p in "networks_perm",
        where: n.id == p.subject_id,
        where: p.user_id == ^user.id,
        order_by: n.title

    query
    |> Repo.all()
  end

  @doc """
  Gets a single network.

  ## Examples

      iex> get_network(me, 123)
      {:ok, %Network{}}

      iex> get_network(unauthorized_me, 123)
      {:error, :not_authorized}

      iex> get_network(oblivious_me, 999_998)
      {:error, :not_found}

  """
  @spec get_network(Auth.User.t(), pos_integer()) ::
          {:ok, Network.t()} | {:error, :not_authorized | :not_found}
  def get_network(user = %Auth.User{}, id) do
    case Repo.get(Network, id) do
      nil ->
        @not_found_match

      network = %Network{} ->
        if has_permission(user, network, :readonly) do
          {:ok, network}
        else
          @not_authorized_match
        end
    end
  end

  @doc """
  Creates a network.

  ## Examples

      iex> create_network(me, %{title: "My First Network"})
      {:ok, %Network{}}

      iex> create_network(me, %{field: bad_value})
      {:error, %Ecto.Changeset{}}

  """

  def create_network(user = %Auth.User{}, attrs) do
    case Editor.Owner.create_network(user, attrs) do
      {:ok, %{network: network}} -> {:ok, network}
      {:error, :network, changeset, _} -> {:error, changeset}
    end
  end

  @doc """
  Creates a network.

  ## Examples

      iex> update_network(me, network, %{title: "Professionals United"})
      {:ok, %Network{}}

      iex> update_network(me, network, %{title: nil})
      {:error, %Ecto.Changeset{}}

      iex> update_network(me, readonly_network, %{title: "Hostile Takeover 1"})
      {:error, :not_authorized}
  """
  def update_network(user = %Auth.User{}, network = %Network{}, attrs) do
    if has_permission(user, network, :own) do
      Editor.Owner.update_network(network, attrs)
    else
      @not_authorized_match
    end
  end

  @doc """
  List podcasts for user.

  FIXME does not work as intended.

    test cases:
    - user has permission in podcast but not in parent network, sees podcast
    - user has permission in network but not specifically in child podcast, still can see podcast

    implementation idea:
    1) fetch all podcasts a user has specific permissions for
    2) fetch all podcasts for all networks a user has specific permissions for
    3) merge results from 1) and 2)

  """
  def list_podcasts(user = %Auth.User{}) do
    query =
      from n in Podcast,
        join: p in "podcasts_perm",
        where: n.id == p.subject_id,
        where: p.user_id == ^user.id,
        order_by: n.title

    query
    |> Repo.all()
  end

  defp list_podcast_query(user = %Auth.User{}, network = %Network{}) do
    if has_permission(user, network, :readonly) do
      from pod in Podcast,
        where: pod.network_id == ^network.id,
        order_by: pod.title
    else
      from pod in Podcast,
        join: perm in "podcasts_perm",
        where: pod.id == perm.subject_id,
        where: perm.user_id == ^user.id,
        where: pod.network_id == ^network.id,
        order_by: pod.title
    end
  end

<<<<<<< HEAD
  def delete_podcast(actor = %Auth.User{}, podcast = %Podcast{}) do
    podcast =
      podcast
      |> Repo.preload(:network)

    if has_permission(actor, podcast.network, :manage) do
      Editor.Manager.delete_podcast(podcast)
    else
      @not_authorized
    end
  end

  # Permission
=======
  # FIXME see list_podcasts/1 above
  # - user should be able to list podcasts that he has permissions to even if he does not have permissions in the given network
  def list_podcasts(user = %Auth.User{}, network = %Network{}) do
    list_podcast_query(user, network)
    |> Repo.all()
  end
>>>>>>> 83d656fd

  def list_podcasts_with_episode_counts(user = %Auth.User{}, network = %Network{}) do
    list_podcast_query(user, network)
    |> Podcast.preload_episode_counts()
    |> Repo.all()
  end

  def create_podcast(user = %Auth.User{}, network = %Network{}, attrs) do
    if has_permission(user, network, :manage) do
      Editor.Manager.create_podcast(network, attrs)
    else
      @not_authorized_match
    end
  end

  def update_podcast(user = %Auth.User{}, podcast = %Podcast{}, attrs) do
    if has_permission(user, podcast, :edit) do
      Editor.Manager.update_podcast(podcast, attrs)
    else
      @not_authorized_match
    end
  end

  def publish_podcast(user = %Auth.User{}, podcast = %Podcast{}) do
    if has_permission(user, podcast, :manage) do
      Editor.Manager.publish_podcast(podcast)
    else
      @not_authorized_match
    end
  end

  def depublish_podcast(user = %Auth.User{}, podcast = %Podcast{}) do
    if has_permission(user, podcast, :manage) do
      Editor.Manager.depublish_podcast(podcast)
    else
      @not_authorized_match
    end
  end

  def delete_podcast(user = %Auth.User{}, podcast = %Podcast{}) do
    if has_permission(user, podcast, :own) do
      Editor.Manager.depublish_podcast(podcast)
    else
      @not_authorized_match
    end
  end

  @doc """
  Gets a single podcast.

  ## Examples

      iex> get_podcast(me, 123)
      {:ok, %Podcast{}}

      iex> get_podcast(unauthorized_me, 123)
      {:error, :not_authorized}

      iex> get_podcast(oblivious_me, 999_998)
      {:error, :not_found}

  """
  @spec get_podcast(Auth.User.t(), pos_integer()) ::
          {:ok, Podcast.t()} | {:error, :not_authorized | :not_found}
  def get_podcast(user = %Auth.User{}, id) do
    case Repo.get(Podcast, id) do
      nil ->
        @not_found_match

      podcast = %Podcast{} ->
        if has_permission(user, podcast, :readonly) do
          {:ok, podcast}
        else
          @not_authorized_match
        end
    end
  end

  def get_episodes_count_for_podcast!(user = %Auth.User{}, id) do
    get_podcast(user, id)
    |> case do
      {:ok, podcast} ->
        count =
          from(e in Episode, where: e.podcast_id == ^podcast.id)
          |> Repo.aggregate(:count, :id)

        {:ok, count}

      _ ->
        @not_authorized_match
    end
  end

  def list_episodes(user = %Auth.User{}, podcast = %Podcast{}) do
    query =
      if has_permission(user, podcast, :readonly) do
        from ep in Episode,
          where: ep.podcast_id == ^podcast.id,
          order_by: ep.title,
          order_by: [desc: ep.id]
      else
        from ep in Episode,
          join: perm in "episode_perm",
          where: ep.id == perm.subject_id,
          where: perm.user_id == ^user.id,
          where: ep.podcast_id == ^podcast.id,
          order_by: [desc: ep.id]
      end

    query
    |> Repo.all()
  end

  def create_episode(user = %Auth.User{}, podcast = %Podcast{}, attrs) do
    if has_permission(user, podcast, :manage) do
      Editor.Manager.create_episode(podcast, attrs)
    else
      @not_authorized_match
    end
  end

  def update_episode(user = %Auth.User{}, episode = %Episode{}, attrs) do
    if has_permission(user, episode, :edit) do
      Editor.Manager.update_episode(episode, attrs)
    else
      @not_authorized_match
    end
  end

  def publish_episode(user = %Auth.User{}, episode = %Episode{}) do
    if has_permission(user, episode, :manage) do
      Editor.Manager.publish_episode(episode)
    else
      @not_authorized_match
    end
  end

  def depublish_episode(user = %Auth.User{}, episode = %Episode{}) do
    if has_permission(user, episode, :manage) do
      Editor.Manager.depublish_episode(episode)
    else
      @not_authorized_match
    end
  end

  def delete_episode(user = %Auth.User{}, episode = %Episode{}) do
    if has_permission(user, episode, :own) do
      Editor.Manager.delete_episode(episode)
    else
      @not_authorized_match
    end
  end

  @doc """
  Gets a single episode.

  ## Examples

      iex> get_episode(me, 123)
      {:ok, %Episode{}}

      iex> get_episode(unauthorized_me, 123)
      {:error, :not_authorized}

      iex> get_episode(oblivious_me, 999_998)
      {:error, :not_found}

  """
  @spec get_episode(Auth.User.t(), pos_integer()) ::
          {:ok, Episode.t()} | {:error, :not_authorized | :not_found}
  def get_episode(user = %Auth.User{}, id) do
    case Repo.get(Episode, id) do
      nil ->
        @not_found_match

      episode = %Episode{} ->
        if has_permission(user, episode, :readonly) do
          {:ok, episode |> Repo.preload(:podcast)}
        else
          @not_authorized_match
        end
    end
  end

  def is_published(%Podcast{published_at: nil}), do: false
  def is_published(%Episode{published_at: nil}), do: false

  def is_published(%Podcast{published_at: date}), do: before_utc_now?(date)
  def is_published(%Episode{published_at: date}), do: before_utc_now?(date)

  defp before_utc_now?(date) do
    case DateTime.compare(date, DateTime.utc_now()) do
      :lt -> true
      _ -> false
    end
  end

  @spec attach_audio_to_network(Network.t(), Media.AudioFile.t()) ::
          {:ok, Media.Attachment.t()} | {:error, Ecto.Changeset.t()}
  def attach_audio_to_network(network = %Network{}, audio = %Media.AudioFile{}) do
    network
    |> Ecto.build_assoc(:attachments, %{audio_id: audio.id})
    |> Media.Attachment.changeset(%{})
    |> Repo.insert_or_update()
  end

  @spec attach_audio_to_episode(Episode.t(), Media.AudioFile.t()) ::
          {:ok, Media.Attachment.t()} | {:error, Ecto.Changeset.t()}
  def attach_audio_to_episode(episode = %Episode{}, audio = %Media.AudioFile{}) do
    episode
    |> Ecto.build_assoc(:attachments, %{audio_id: audio.id})
    |> Media.Attachment.changeset(%{})
    |> Repo.insert_or_update()
  end

  @spec detach_all_audios_from_episode(Episode.t()) :: Episode.t()
  def detach_all_audios_from_episode(episode = %Episode{}) do
    Ecto.assoc(episode, :attachments) |> Repo.delete_all()
    episode
  end
end<|MERGE_RESOLUTION|>--- conflicted
+++ resolved
@@ -154,7 +154,51 @@
     end
   end
 
-<<<<<<< HEAD
+  # FIXME see list_podcasts/1 above
+  # - user should be able to list podcasts that he has permissions to even if he does not have permissions in the given network
+  def list_podcasts(user = %Auth.User{}, network = %Network{}) do
+    list_podcast_query(user, network)
+    |> Repo.all()
+  end
+
+  def list_podcasts_with_episode_counts(user = %Auth.User{}, network = %Network{}) do
+    list_podcast_query(user, network)
+    |> Podcast.preload_episode_counts()
+    |> Repo.all()
+  end
+
+  def create_podcast(user = %Auth.User{}, network = %Network{}, attrs) do
+    if has_permission(user, network, :manage) do
+      Editor.Manager.create_podcast(network, attrs)
+    else
+      @not_authorized_match
+    end
+  end
+
+  def update_podcast(user = %Auth.User{}, podcast = %Podcast{}, attrs) do
+    if has_permission(user, podcast, :edit) do
+      Editor.Manager.update_podcast(podcast, attrs)
+    else
+      @not_authorized_match
+    end
+  end
+
+  def publish_podcast(user = %Auth.User{}, podcast = %Podcast{}) do
+    if has_permission(user, podcast, :manage) do
+      Editor.Manager.publish_podcast(podcast)
+    else
+      @not_authorized_match
+    end
+  end
+
+  def depublish_podcast(user = %Auth.User{}, podcast = %Podcast{}) do
+    if has_permission(user, podcast, :manage) do
+      Editor.Manager.depublish_podcast(podcast)
+    else
+      @not_authorized_match
+    end
+  end
+
   def delete_podcast(actor = %Auth.User{}, podcast = %Podcast{}) do
     podcast =
       podcast
@@ -162,62 +206,6 @@
 
     if has_permission(actor, podcast.network, :manage) do
       Editor.Manager.delete_podcast(podcast)
-    else
-      @not_authorized
-    end
-  end
-
-  # Permission
-=======
-  # FIXME see list_podcasts/1 above
-  # - user should be able to list podcasts that he has permissions to even if he does not have permissions in the given network
-  def list_podcasts(user = %Auth.User{}, network = %Network{}) do
-    list_podcast_query(user, network)
-    |> Repo.all()
-  end
->>>>>>> 83d656fd
-
-  def list_podcasts_with_episode_counts(user = %Auth.User{}, network = %Network{}) do
-    list_podcast_query(user, network)
-    |> Podcast.preload_episode_counts()
-    |> Repo.all()
-  end
-
-  def create_podcast(user = %Auth.User{}, network = %Network{}, attrs) do
-    if has_permission(user, network, :manage) do
-      Editor.Manager.create_podcast(network, attrs)
-    else
-      @not_authorized_match
-    end
-  end
-
-  def update_podcast(user = %Auth.User{}, podcast = %Podcast{}, attrs) do
-    if has_permission(user, podcast, :edit) do
-      Editor.Manager.update_podcast(podcast, attrs)
-    else
-      @not_authorized_match
-    end
-  end
-
-  def publish_podcast(user = %Auth.User{}, podcast = %Podcast{}) do
-    if has_permission(user, podcast, :manage) do
-      Editor.Manager.publish_podcast(podcast)
-    else
-      @not_authorized_match
-    end
-  end
-
-  def depublish_podcast(user = %Auth.User{}, podcast = %Podcast{}) do
-    if has_permission(user, podcast, :manage) do
-      Editor.Manager.depublish_podcast(podcast)
-    else
-      @not_authorized_match
-    end
-  end
-
-  def delete_podcast(user = %Auth.User{}, podcast = %Podcast{}) do
-    if has_permission(user, podcast, :own) do
-      Editor.Manager.depublish_podcast(podcast)
     else
       @not_authorized_match
     end

--- conflicted
+++ resolved
@@ -16,7 +16,6 @@
   alias Radiator.AudioMeta
   alias Radiator.AudioMeta.Chapter
   alias Radiator.Directory
-<<<<<<< HEAD
 
   alias Radiator.Directory.{
     Network,
@@ -25,17 +24,6 @@
     Editor,
     Audio,
     AudioPublication,
-    Collaborator
-  }
-=======
->>>>>>> fbb421c4
-
-  alias Radiator.Directory.{
-    Network,
-    Podcast,
-    Episode,
-    Editor,
-    Audio,
     Collaborator
   }
 
@@ -601,7 +589,6 @@
     end
   end
 
-<<<<<<< HEAD
   defp can_access_audio_publication(actor, audio_publication, permission) do
     with network = %Network{} <- Repo.get(Network, audio_publication.network_id) do
       has_permission(actor, network, permission)
@@ -610,8 +597,6 @@
     end
   end
 
-=======
->>>>>>> fbb421c4
   defp can_access_audio(actor, audio, permission) do
     Enum.any?(get_audio_publication_parents(audio), fn parent ->
       has_permission(actor, parent, permission)

--- conflicted
+++ resolved
@@ -8,14 +8,12 @@
   alias Radiator.Auth
   alias Radiator.Media
 
-<<<<<<< HEAD
   alias Radiator.Task.{
     TaskWorker,
     TaskManager
   }
-=======
+
   import RadiatorWeb.FormatHelpers, only: [shorten_string: 3]
->>>>>>> 0a50c1c4
 
   require Logger
 
@@ -76,7 +74,12 @@
     hd(Regex.run(~r/[\w]+/, hd(Regex.run(~r/[\D]+/, binary))))
   end
 
-<<<<<<< HEAD
+  defp shortsafe_string(nil), do: nil
+
+  defp shortsafe_string(string) do
+    shorten_string(string, 200, "…")
+  end
+
   def start_import_task(user = %Auth.User{}, network = %Network{}, url, opts \\ []) do
     title = "Import '#{url}' into #{network.title}"
 
@@ -136,12 +139,6 @@
       TaskWorker.increment_progress(task_worker)
       Logger.debug("Imported episode: #{episode.title}")
     end)
-=======
-  defp shortsafe_string(nil), do: nil
-
-  defp shortsafe_string(string) do
-    shorten_string(string, 200, "…")
->>>>>>> 0a50c1c4
   end
 
   def import_from_url(user = %Auth.User{}, network = %Network{}, url) do

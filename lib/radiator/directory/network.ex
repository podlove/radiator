defmodule Radiator.Directory.Network do
  use Ecto.Schema
  import Ecto.Changeset

  alias Radiator.Directory.Podcast

  schema "networks" do
    field :image, :string
    field :title, :string

    has_many :podcasts, Podcast

<<<<<<< HEAD
    has_many :attachments,
             {"network_attachments", Radiator.Media.Attachment},
             foreign_key: :subject_id
=======
    has_many :permissions, {"networks_perm", Radiator.Perm.Permission}, foreign_key: :subject_id
>>>>>>> 232a182d

    timestamps()
  end

  @doc false
  def changeset(network, attrs) do
    network
    |> cast(attrs, [:title, :image])
    |> validate_required([:title])
  end
end<|MERGE_RESOLUTION|>--- conflicted
+++ resolved
@@ -10,13 +10,11 @@
 
     has_many :podcasts, Podcast
 
-<<<<<<< HEAD
     has_many :attachments,
              {"network_attachments", Radiator.Media.Attachment},
              foreign_key: :subject_id
-=======
+
     has_many :permissions, {"networks_perm", Radiator.Perm.Permission}, foreign_key: :subject_id
->>>>>>> 232a182d
 
     timestamps()
   end

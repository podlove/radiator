defmodule Radiator.Directory.Editor.Manager do
  @moduledoc """
  Manipulation of data with the assumption that the user has
  the :manage permission to the entity.
  """
  import Ecto.Query, warn: false

  alias Ecto.Multi
  alias Radiator.Repo
  alias Radiator.Support

<<<<<<< HEAD
  alias Radiator.Media.AudioFile
  alias Radiator.Directory.{Network, Podcast, Episode, Audio}
  alias Radiator.Contribution.{AudioContribution, PodcastContribution, Person}
=======
  alias Radiator.Directory.{
    Network,
    Podcast,
    Episode,
    Audio,
    AudioPublication
  }

  alias Radiator.Contribution.{
    AudioContribution,
    PodcastContribution,
    Person
  }
>>>>>>> 17d8d0a1

  @doc """
  Creates a podcast.

  Makes the creator the sole owner.

  ## Examples

      iex> create_podcast(current_user, %Network{} = network, %{field: value})
      {:ok, %Podcast{}}

      iex> create_podcast(current_user, %Network{} = network, %{field: bad_value})
      {:error, %Ecto.Changeset{}}

  """

  require Logger

  def create_podcast(%Network{} = network, attrs) do
    Logger.debug("creating podcast --- #{inspect(attrs)}")

    # we need the podcast to have an id before we can save the image
    {update_attrs, insert_attrs} = Map.split(attrs, [:image, "image"])

    insert =
      %Podcast{network_id: network.id}
      |> Podcast.changeset(insert_attrs)

    Multi.new()
    |> Multi.insert(:podcast, insert)
    |> Multi.update(:podcast_updated, fn %{podcast: podcast} ->
      Podcast.changeset(podcast, update_attrs)
    end)
    |> Repo.transaction()
    # translate the multi result in a regular result
    |> case do
      {:ok, %{podcast_updated: podcast}} -> {:ok, podcast}
      {:error, :podcast, changeset, _map} -> {:error, changeset}
      {:error, :podcast_updates, changeset, _map} -> {:error, changeset}
      something -> something
    end
  end

  def list_audio_publications(network = %Network{}) do
    network
    |> Ecto.assoc(:audio_publications)
    |> order_by(desc_nulls_first: :published_at)
    |> Repo.all()
    |> Repo.preload(:audio)
    |> (&{:ok, &1}).()
  end

  def update_audio_publication(%AudioPublication{} = audio_publication, attrs) do
    audio_publication
    |> AudioPublication.changeset(attrs)
    |> Repo.update()
  end

  # todo: this raises if used on an episode that already has an associated audio.
  #       we need to define a way, maybe even a separate API,
  #       to remove or replace an episode audio.
  def create_audio(episode = %Episode{}, attrs) do
    Multi.new()
    |> Multi.insert(:audio, fn _ ->
      %Audio{} |> Audio.changeset(attrs)
    end)
    |> Multi.update(:episode, fn %{audio: audio} ->
      episode
      |> Repo.preload(:audio)
      |> Ecto.Changeset.change()
      |> Ecto.Changeset.put_assoc(:audio, audio)
    end)
    |> Repo.transaction()
    |> case do
      {:ok, %{audio: audio}} -> {:ok, audio}
      something -> something
    end
  end

  def create_audio(network = %Network{}, attrs) do
    Multi.new()
    |> Multi.insert(:audio_publication, fn _ ->
      Ecto.build_assoc(network, :audio_publications)
    end)
    |> Multi.insert(:audio, fn %{audio_publication: audio_publication} ->
      Ecto.build_assoc(audio_publication, :audio)
      |> Audio.changeset(attrs)
    end)
    |> Multi.update(:audio_publication_with_audio, fn %{
                                                        audio_publication: audio_publication,
                                                        audio: audio
                                                      } ->
      AudioPublication.changeset(audio_publication, %{audio_id: audio.id})
    end)
    |> Repo.transaction()
    |> case do
      {:ok, %{audio: audio}} -> {:ok, audio |> Repo.preload(:audio_publication)}
      something -> something
    end
  end

  def list_audio_files(audio = %Audio{}) do
    audio
    |> Ecto.assoc(:audio_files)
    |> Repo.all()
    |> (&{:ok, &1}).()
  end

  def create_audio_file(audio, attrs \\ %{}) do
    Ecto.build_assoc(audio, :audio_files)
    |> AudioFile.changeset(attrs)
    |> Repo.insert()
  end

  def update_audio(%Audio{} = audio, attrs) do
    audio
    |> Audio.changeset(attrs)
    |> Repo.update()
  end

  def delete_audio(%Audio{} = audio) do
    Repo.delete(audio)
  end

  def create_audio_publication(network = %Network{}, attrs) do
    Ecto.build_assoc(network, :audio_publications)
    |> AudioPublication.changeset(attrs)
    |> Repo.insert()
  end

  @doc """
  Creates an episode.

  ## Examples

      iex> create_episode(%Podcast{}, %{field: value})
      {:ok, %Episode{}}

      iex> create_episode(%Podcast{}, %{field: bad_value})
      {:error, %Ecto.Changeset{}}

  """
  def create_episode(%Podcast{} = podcast, attrs \\ %{}) do
    # todo: keys are sometimes atoms, sometimes binaries? why? can/should we enforce atoms?
    {update_attrs, insert_attrs} = Map.split(attrs, [:image, "image", :enclosure, "enclosure"])

    insert =
      Ecto.build_assoc(podcast, :episodes)
      |> Episode.changeset(insert_attrs)

    Multi.new()
    |> Multi.insert(:episode, insert)
    |> Multi.update(:episode_updated, fn %{episode: episode} ->
      Episode.changeset(episode, update_attrs)
    end)
    |> Repo.transaction()
    |> case do
      {:ok, %{episode_updated: episode}} -> {:ok, episode}
      {:error, :episode, changeset, _map} -> {:error, changeset}
      {:error, :episode_updates, changeset, _map} -> {:error, changeset}
      something -> something
    end
  end

  @doc """
  Deletes an Episode.

  ## Examples

      iex> delete_episode(episode)
      {:ok, %Episode{}}

      iex> delete_episode(episode)
      {:error, %Ecto.Changeset{}}

  """
  def delete_episode(%Episode{} = episode) do
    Repo.delete(episode)
  end

  @doc """
  Updates an Episode.

  ## Examples

      iex> update_episode(episode, %{field: new_value})
      {:ok, %Episode{}}

      iex> update_episode(episode, %{field: bad_value})
      {:error, %Ecto.Changeset{}}

  """
  def update_episode(%Episode{} = episode, attrs) do
    episode
    |> Episode.changeset(attrs)
    |> Repo.update()
  end

  def regenerate_episode_guid(episode) do
    episode
    |> change_episode()
    |> Episode.regenerate_guid()
    |> Repo.update()
  end

  @doc """
  Returns an `%Ecto.Changeset{}` for tracking episode changes.

  ## Examples

      iex> change_episode(episode)
      %Ecto.Changeset{source: %Episode{}}

  """
  def change_episode(%Episode{} = episode) do
    Episode.changeset(episode, %{})
  end

  @doc """
  Publishes a single episode by giving it a `published_at` date.

  ## Examples

      iex> publish_episode(episode)
      {:ok, %Episode{}}

      iex> publish_episode(bad_value)
      {:error, %Ecto.Changeset{}}
  """
  def publish_episode(%Episode{} = episode) do
    publish(episode)
  end

  @doc """
  Depublishes a single episode by removing its `published_at` date.

  ## Examples

      iex> depublish_episode(episode)
      {:ok, %Episode{}}

      iex> depublish_episode(bad_value)
      {:error, %Ecto.Changeset{}}
  """
  def depublish_episode(%Episode{} = episode) do
    depublish(episode)
  end

  @doc """
  Shedules episode for publication by giving it a future `published_at` date.

  ## Examples

      iex> schedule_episode(episode, datetime)
      {:ok, %Episode{}}

      iex> schedule_episode(bad_value, datetime)
      {:error, %Ecto.Changeset{}}
  """
  def schedule_episode(episode = %Episode{}, datetime = %DateTime{}) do
    schedule(episode, datetime)
  end

  def publish(subject = %AudioPublication{}) do
    subject
    |> AudioPublication.changeset(%{publish_state: :published})
    |> Repo.update()
  end

  def publish(subject = %Episode{}) do
    subject
    |> Episode.changeset(%{publish_state: :published})
    |> Repo.update()
  end

  def schedule(subject = %AudioPublication{}, datetime = %DateTime{}) do
    if Support.DateTime.after_utc_now?(datetime) do
      subject
      |> AudioPublication.changeset(%{publish_state: :scheduled, published_at: datetime})
      |> Repo.update()
    else
      {:error, :datetime_not_future}
    end
  end

  def schedule(subject = %Episode{}, datetime = %DateTime{}) do
    if Support.DateTime.after_utc_now?(datetime) do
      subject
      |> Episode.changeset(%{publish_state: :scheduled, published_at: datetime})
      |> Repo.update()
    else
      {:error, :datetime_not_future}
    end
  end

  def depublish(subject = %AudioPublication{}) do
    subject
    |> AudioPublication.changeset(%{publish_state: :depublished})
    |> Repo.update()
  end

  def depublish(subject = %Episode{}) do
    subject
    |> Episode.changeset(%{publish_state: :depublished})
    |> Repo.update()
  end

  @doc """
  Updates a podcast.

  ## Examples

      iex> update_podcast(podcast, %{field: new_value})
      {:ok, %Podcast{}}

      iex> update_podcast(podcast, %{field: bad_value})
      {:error, %Ecto.Changeset{}}

  """
  def update_podcast(%Podcast{} = podcast, attrs) do
    podcast
    |> Podcast.changeset(attrs)
    |> Repo.update()
  end

  @doc """
  Deletes a Podcast.

  ## Examples

      iex> delete_podcast(podcast)
      {:ok, %Podcast{}}

      iex> delete_podcast(podcast)
      {:error, %Ecto.Changeset{}}

  """
  def delete_podcast(%Podcast{} = podcast) do
    Repo.delete(podcast)
  end

  @doc """
  Returns an `%Ecto.Changeset{}` for tracking podcast changes.

  ## Examples

      iex> change_podcast(podcast)
      %Ecto.Changeset{source: %Podcast{}}

  """
  def change_podcast(%Podcast{} = podcast) do
    Podcast.changeset(podcast, %{})
  end

  @doc """
  Publishes a single podcast by giving it a `published_at` date.

  ## Examples

      iex> publish_podcast(podcast)
      {:ok, %Podcast{}}

      iex> publish_podcast(bad_value)
      {:error, %Ecto.Changeset{}}
  """
  def publish_podcast(%Podcast{} = podcast) do
    update_podcast(podcast, %{published_at: DateTime.utc_now()})
  end

  @doc """
  Depublishes a single podcast by removing its `published_at` date.

  ## Examples

      iex> depublish_podcast(podcast)
      {:ok, %Podcast{}}

      iex> depublish_podcast(bad_value)
      {:error, %Ecto.Changeset{}}
  """
  def depublish_podcast(%Podcast{} = podcast) do
    update_podcast(podcast, %{published_at: nil})
  end

  @doc """
  Make person contributor for podcast.
  """
  def add_podcast_contribution(%Podcast{} = podcast, %Person{} = person, role \\ nil) do
    position = determine_new_podcast_contribution_position(podcast)

    %PodcastContribution{}
    |> Ecto.Changeset.change(%{position: position})
    |> Ecto.Changeset.put_assoc(:podcast, podcast)
    |> Ecto.Changeset.put_assoc(:person, person)
    |> Ecto.Changeset.put_assoc(:role, role)
    |> Repo.insert!()
  end

  @doc """
  Make person contributor for audio.
  """
  def add_audio_contribution(%Audio{} = audio, %Person{} = person, role \\ nil) do
    position = determine_new_audio_contribution_position(audio)

    %AudioContribution{}
    |> Ecto.Changeset.change(%{position: position})
    |> Ecto.Changeset.put_assoc(:audio, audio)
    |> Ecto.Changeset.put_assoc(:person, person)
    |> Ecto.Changeset.put_assoc(:role, role)
    |> Repo.insert!()
  end

  defp determine_new_podcast_contribution_position(podcast) do
    get_max_contribution_position(podcast, PodcastContribution, :podcast_id) + 1
  end

  defp determine_new_audio_contribution_position(audio) do
    get_max_contribution_position(audio, AudioContribution, :audio_id) + 1
  end

  @spec get_max_contribution_position(Podcast.t() | Audio.t(), atom(), :audio_id | :podcast_id) ::
          integer()
  defp get_max_contribution_position(entity, schema, id_field) do
    entity_id = entity.id
    filters = [{id_field, entity_id}]

    from(c in schema, where: ^filters, select: max(c.position))
    |> Repo.one()
    |> case do
      nil -> 0
      value -> value
    end
  end

  def delete_person(%Person{} = subject) do
    subject
    |> Repo.delete()
  end

  # TODO
  # def add_podcast_contribution(%Podcast{} = podcast, %Person{} = person, role \\ nil)
  # def move_podcast_contribution(contribution, position)
  # def delete_podcast_contribution(contribution)
  #
  # def move_audio_contribution(contribution, position)
  # def delete_audio_contribution(contribution)

  def propagate_short_id(%Podcast{} = podcast) do
    Repo.transaction(fn ->
      Repo.all(Ecto.assoc(podcast, :episodes))
      |> Enum.each(fn episode ->
        short_id = Episode.construct_short_id(episode, podcast)
        Repo.update(Episode.changeset(episode, %{short_id: short_id}))
      end)
    end)
  end
end<|MERGE_RESOLUTION|>--- conflicted
+++ resolved
@@ -9,11 +9,8 @@
   alias Radiator.Repo
   alias Radiator.Support
 
-<<<<<<< HEAD
   alias Radiator.Media.AudioFile
-  alias Radiator.Directory.{Network, Podcast, Episode, Audio}
-  alias Radiator.Contribution.{AudioContribution, PodcastContribution, Person}
-=======
+
   alias Radiator.Directory.{
     Network,
     Podcast,
@@ -27,7 +24,6 @@
     PodcastContribution,
     Person
   }
->>>>>>> 17d8d0a1
 
   @doc """
   Creates a podcast.

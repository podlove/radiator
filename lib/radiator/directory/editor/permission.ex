--- conflicted
+++ resolved
@@ -52,17 +52,7 @@
     case PermissionType.compare(get_permission(user, subject), permission) do
       :lt ->
         Enum.any?(parents(subject), fn parent ->
-<<<<<<< HEAD
-          case parent do
-            nil ->
-              false
-
-            parent ->
-              has_permission(user, parent, permission)
-          end
-=======
           has_permission(user, parent, permission)
->>>>>>> 27c4c97e
         end)
 
       # greater or equal is fine
@@ -79,11 +69,7 @@
 
     episodes = subject |> Ecto.assoc(:episodes) |> Repo.all()
 
-<<<<<<< HEAD
-    [network | episodes]
-=======
     if network, do: [network | episodes], else: episodes
->>>>>>> 27c4c97e
   end
 
   defp parents(subject = %Episode{}) do

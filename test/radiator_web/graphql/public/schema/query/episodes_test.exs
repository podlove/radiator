defmodule RadiatorWeb.GraphQL.Public.Schema.Query.EpisodesTest do
  use RadiatorWeb.ConnCase, async: true
  import Radiator.Factory

  alias Radiator.Directory.Episode
  alias Radiator.Media

  @single_query """
  query ($id: ID!) {
<<<<<<< HEAD
    publicEpisode(id: $id) {
=======
    publishedEpisode(id: $id) {
>>>>>>> 2c15be14
      id
      title
      enclosure {
        length
        type
        url
      }
      audio {
        chapters {
          image
          link
          start
          title
        }
      }
    }
  }
  """

  test "episode returns an episode", %{conn: conn} do
    podcast = build(:podcast)

    upload = %Plug.Upload{
      path: "test/fixtures/image.jpg",
      filename: "image.jpg"
    }

    audio = insert(:audio)

    {:ok, chapter} =
      Radiator.AudioMeta.create_chapter(audio, %{
        image: upload,
        link: "http://example.com",
        title: "An Example",
        start: 12345
      })

    image_url = Media.ChapterImage.url({chapter.image, chapter})

    episode =
      insert(:published_episode,
        podcast: podcast,
        audio: audio
      )

    enclosure = Episode.enclosure(episode)

    conn = get conn, "/api/graphql", query: @single_query, variables: %{"id" => episode.id}

    assert image_url =~ "http"

    assert json_response(conn, 200) == %{
             "data" => %{
<<<<<<< HEAD
               "publicEpisode" => %{
=======
               "publishedEpisode" => %{
>>>>>>> 2c15be14
                 "id" => Integer.to_string(episode.id),
                 "title" => episode.title,
                 "enclosure" => %{
                   "length" => enclosure.length,
                   "type" => enclosure.type,
                   "url" => enclosure.url
                 },
                 "audio" => %{
                   "chapters" => [
                     %{
                       "image" => image_url,
                       "link" => "http://example.com",
                       "title" => "An Example",
                       "start" => 12345
                     }
                   ]
                 }
               }
             }
           }
  end

  test "episode returns an error when queried with a non-existent ID", %{conn: conn} do
    conn = get conn, "/api/graphql", query: @single_query, variables: %{"id" => -1}
    assert %{"errors" => [%{"message" => message}]} = json_response(conn, 200)
    assert message == "Episode ID -1 not found"
  end

  test "episode returns an error if not published", %{conn: conn} do
    episode = insert(:unpublished_episode)

    conn = get conn, "/api/graphql", query: @single_query, variables: %{"id" => episode.id}

    assert %{"errors" => [%{"message" => message}]} = json_response(conn, 200)
    assert message == "Episode ID #{episode.id} not found"
  end

  @episodes_in_podcast_query """
  query ($podcast_id: ID!) {
<<<<<<< HEAD
    publicPodcast(id: $podcast_id) {
      publicEpisodes {
=======
    publishedPodcast(id: $podcast_id) {
      episodes {
>>>>>>> 2c15be14
        title
      }
    }
  }
  """

  test "episodes in podcast are ordered, latest first", %{conn: conn} do
    podcast = insert(:podcast)
    timestamp = 1_500_000_000

    _ep1 =
      insert(:published_episode,
        title: "E001",
        published_at: DateTime.from_unix!(timestamp),
        podcast: podcast
      )

    _ep3 =
      insert(:published_episode,
        title: "E003",
        published_at: DateTime.from_unix!(timestamp + 20),
        podcast: podcast
      )

    _ep2 =
      insert(:published_episode,
        title: "E002",
        published_at: DateTime.from_unix!(timestamp + 10),
        podcast: podcast
      )

    conn =
      get conn, "/api/graphql",
        query: @episodes_in_podcast_query,
        variables: %{"podcast_id" => podcast.id}

    assert %{
             "data" => %{
<<<<<<< HEAD
               "publicPodcast" => %{
                 "publicEpisodes" => [
=======
               "publishedPodcast" => %{
                 "episodes" => [
>>>>>>> 2c15be14
                   %{"title" => "E003"},
                   %{"title" => "E002"},
                   %{"title" => "E001"}
                 ]
               }
             }
           } = json_response(conn, 200)
  end
end<|MERGE_RESOLUTION|>--- conflicted
+++ resolved
@@ -7,11 +7,7 @@
 
   @single_query """
   query ($id: ID!) {
-<<<<<<< HEAD
-    publicEpisode(id: $id) {
-=======
     publishedEpisode(id: $id) {
->>>>>>> 2c15be14
       id
       title
       enclosure {
@@ -65,11 +61,7 @@
 
     assert json_response(conn, 200) == %{
              "data" => %{
-<<<<<<< HEAD
-               "publicEpisode" => %{
-=======
                "publishedEpisode" => %{
->>>>>>> 2c15be14
                  "id" => Integer.to_string(episode.id),
                  "title" => episode.title,
                  "enclosure" => %{
@@ -109,13 +101,8 @@
 
   @episodes_in_podcast_query """
   query ($podcast_id: ID!) {
-<<<<<<< HEAD
-    publicPodcast(id: $podcast_id) {
-      publicEpisodes {
-=======
     publishedPodcast(id: $podcast_id) {
       episodes {
->>>>>>> 2c15be14
         title
       }
     }
@@ -154,13 +141,8 @@
 
     assert %{
              "data" => %{
-<<<<<<< HEAD
-               "publicPodcast" => %{
-                 "publicEpisodes" => [
-=======
                "publishedPodcast" => %{
                  "episodes" => [
->>>>>>> 2c15be14
                    %{"title" => "E003"},
                    %{"title" => "E002"},
                    %{"title" => "E001"}

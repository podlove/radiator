--- conflicted
+++ resolved
@@ -138,27 +138,16 @@
       assert {:ok, %Podcast{published_at: nil}} = Editor.get_podcast(user, podcast.id)
     end
 
-<<<<<<< HEAD
     test "depublish/1 sets podcasts state to :depublished" do
-      podcast = insert(:unpublished_podcast, published_at: DateTime.utc_now())
-
-      assert {:ok, %Podcast{publish_state: :depublish}} = Editor.Manager.depublish(podcast)
-    end
-
-    test "depublish/1 with invalid data returns error changeset" do
-      podcast = insert(:unpublished_podcast, published_at: DateTime.utc_now())
-=======
-    test "depublish_podcast/1 keeps podcast published_at date" do
       podcast = insert(:podcast)
       published_at = podcast.published_at
 
       assert {:ok, %Podcast{published_at: ^published_at, publish_state: :depublished}} =
-               Editor.Manager.depublish_podcast(podcast)
+               Editor.Manager.depublish(podcast)
     end
 
     test "depublish_podcast/1 with invalid data returns error changeset" do
       podcast = insert(:podcast)
->>>>>>> f0490fd8
       published_at = podcast.published_at
 
       assert {:error, %Ecto.Changeset{}} = Editor.Manager.depublish(%{podcast | :title => nil})

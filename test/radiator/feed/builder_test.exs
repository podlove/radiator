defmodule Radiator.BuilderTest do
  use Radiator.DataCase

  alias Radiator.Directory
  alias Radiator.Directory.Podcast
  alias Radiator.Feed.{Builder, EpisodeBuilder, PodcastBuilder}

  import SweetXml
  import Radiator.Factory

  defp data_fixture(data) do
    default = %{
      podcast: %Podcast{},
      episodes: [],
      urls: %{
        main: "",
        self: "",
        page_template: ""
      }
    }

    Map.merge(default, data)
    |> Map.put(:urls, Map.merge(default.urls, Map.get(data, :urls, %{})))
  end

  defp build_xml(data, opts \\ [items_per_page: 50]) do
    data
    |> Builder.new(opts)
    |> Builder.render()
  end

  defp build_podcast_xml(data, opts \\ [items_per_page: 50]) do
    data
    |> PodcastBuilder.new(opts)
    |> Builder.render()
  end

  defp build_episode_xml(data, episode) do
    data
    |> EpisodeBuilder.new(episode)
    |> Builder.render()
  end

  describe "Radiator.Feed.Builder" do
    test "builds an RSS feed" do
<<<<<<< HEAD
      podcast = insert(:podcast, title: "Hello World") |> Repo.preload(:contributors)
=======
      podcast =
        insert(:podcast, title: "Hello World", slug: "hw", published_at: DateTime.utc_now())
>>>>>>> 4cbc3956

      insert_episode = fn number ->
        number_string =
          number
          |> to_string
          |> String.pad_leading(3, "0")

        insert(:episode,
          title: "Ep #{number_string}",
          podcast: podcast,
          slug: "hw#{number_string}",
          published_at: DateTime.utc_now()
        )
      end

      episodes =
        1..4
        |> Enum.map(insert_episode)

      data =
        data_fixture(%{
          podcast: podcast,
          episodes: episodes
        })

      rss = build_xml(data)

      assert "Hello World" == xpath(rss, ~x"//rss/channel/title/text()"s)

      assert Enum.map(episodes, fn ep -> ep.title end) ==
               xpath(rss, ~x"//rss/channel/item/title/text()"sl)
    end

    test "pages feeds" do
<<<<<<< HEAD
      podcast = insert(:podcast, title: "Hello World") |> Repo.preload(:contributors)
=======
      podcast =
        insert(:podcast, title: "Hello World", slug: "hw", published_at: DateTime.utc_now())
>>>>>>> 4cbc3956

      insert_episode = fn number ->
        number_string =
          number
          |> to_string
          |> String.pad_leading(3, "0")

        insert(:episode,
          title: "Ep #{number_string}",
          podcast: podcast,
          slug: "hw#{number_string}",
          published_at: DateTime.utc_now()
        )
      end

      [episode1, episode2, episode3] =
        1..3
        |> Enum.map(insert_episode)

      # todo: how to handle an empty feed/page with no episodes?
      data =
        data_fixture(%{
          podcast: podcast,
          episodes: [
            episode1,
            episode2,
            episode3
          ]
        })

      assert ["Ep 001", "Ep 002"] ==
               xpath(
                 build_xml(data, items_per_page: 2, page: 1),
                 ~x"//rss/channel/item/title/text()"sl
               )

      assert ["Ep 003"] ==
               xpath(
                 build_xml(data, items_per_page: 2, page: 2),
                 ~x"//rss/channel/item/title/text()"sl
               )

      assert_raise ArgumentError, ~r/^invalid items per page \d+/, fn ->
        build_xml(data, items_per_page: 0)
      end

      assert_raise ArgumentError, ~r/^invalid feed page \d+/, fn ->
        build_xml(data, page: 0)
      end
    end
  end

  describe "Radiator.Feed.PodcastBuilder" do
    test "has atom:link self reference" do
      data =
        data_fixture(%{
<<<<<<< HEAD
          podcast: %Podcast{id: 1, title: "Hello World"} |> Repo.preload(:contributors),
=======
          podcast: %Podcast{
            id: 1,
            title: "Hello World",
            slug: "hw",
            published_at: DateTime.utc_now()
          },
>>>>>>> 4cbc3956
          urls: %{
            self: "/dummy/self/url",
            main: "/dummy/self/url"
          }
        })

      xml = build_podcast_xml(data)

      assert %{
               type: "application/rss+xml",
               href: "/dummy/self/url",
               rel: "self"
             } ==
               xmap(
                 xml,
                 type: ~x"//atom:link[@rel = \"self\"]/@type"s,
                 href: ~x"//atom:link[@rel = \"self\"]/@href"s,
                 rel: ~x"//atom:link[@rel = \"self\"]/@rel"s
               )
    end
  end

  describe "Radiator.Feed.EpisodeBuilder" do
    test "builds an item" do
      podcast = insert(:podcast, slug: "pod", short_id: "POD")

      episode =
        insert(:published_episode,
          title: "Ep 001",
          subtitle: "sub",
          description: "desc",
          slug: "ep001",
          podcast: podcast
        )
        |> Directory.preload_for_episode()

      rss = build_episode_xml(%{}, episode)

      assert "Ep 001" == xpath(rss, ~x"//item/title/text()"s)
      assert "sub" == xpath(rss, ~x"//item/itunes:subtitle/text()"s)
      assert "desc" == xpath(rss, ~x"//item/description/text()"s)

      [enclosure] = episode.audio.audio_files

      assert Radiator.Media.AudioFile.url({enclosure.file, enclosure}) ==
               xpath(rss, ~x"//item/enclosure/@url"s)

      assert enclosure.mime_type == xpath(rss, ~x"//item/enclosure/@type"s)
      assert enclosure.byte_length == xpath(rss, ~x"//item/enclosure/@length"i)
    end
  end
end<|MERGE_RESOLUTION|>--- conflicted
+++ resolved
@@ -43,12 +43,8 @@
 
   describe "Radiator.Feed.Builder" do
     test "builds an RSS feed" do
-<<<<<<< HEAD
-      podcast = insert(:podcast, title: "Hello World") |> Repo.preload(:contributors)
-=======
       podcast =
         insert(:podcast, title: "Hello World", slug: "hw", published_at: DateTime.utc_now())
->>>>>>> 4cbc3956
 
       insert_episode = fn number ->
         number_string =
@@ -83,12 +79,8 @@
     end
 
     test "pages feeds" do
-<<<<<<< HEAD
-      podcast = insert(:podcast, title: "Hello World") |> Repo.preload(:contributors)
-=======
       podcast =
         insert(:podcast, title: "Hello World", slug: "hw", published_at: DateTime.utc_now())
->>>>>>> 4cbc3956
 
       insert_episode = fn number ->
         number_string =
@@ -145,16 +137,12 @@
     test "has atom:link self reference" do
       data =
         data_fixture(%{
-<<<<<<< HEAD
-          podcast: %Podcast{id: 1, title: "Hello World"} |> Repo.preload(:contributors),
-=======
           podcast: %Podcast{
             id: 1,
             title: "Hello World",
             slug: "hw",
             published_at: DateTime.utc_now()
           },
->>>>>>> 4cbc3956
           urls: %{
             self: "/dummy/self/url",
             main: "/dummy/self/url"
